--- conflicted
+++ resolved
@@ -167,7 +167,7 @@
 }
 
 pub struct ProcessSourceRowInput {
-    pub key: value::FullKeyValue,
+    pub key: value::KeyValue,
     /// `key_aux_info` is not available for deletions. It must be provided if `data.value` is `None`.
     pub key_aux_info: Option<serde_json::Value>,
     pub data: interface::PartialSourceRowData,
@@ -230,11 +230,7 @@
         AckFn: FnOnce() -> AckFut,
     >(
         self: Arc<Self>,
-<<<<<<< HEAD
-        key: value::KeyValue,
-=======
         row_input: ProcessSourceRowInput,
->>>>>>> 52f9e719
         update_stats: Arc<stats::UpdateStats>,
         _concur_permit: concur_control::CombinedConcurrencyControllerPermit,
         ack_fn: Option<AckFn>,
