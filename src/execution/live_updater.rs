use crate::{
    execution::{
        source_indexer::{ProcessSourceRowInput, SourceIndexingContext},
        stats::UpdateStats,
    },
    prelude::*,
};

use super::stats;
use futures::future::try_join_all;
use indicatif::ProgressBar;
use sqlx::PgPool;
use tokio::{sync::watch, task::JoinSet, time::MissedTickBehavior};
use serde::{Serialize, Deserialize};
use std::collections::BTreeSet;
use std::sync::{Arc, Mutex};
use futures::future::BoxFuture;

pub struct FlowLiveUpdaterUpdates {
    pub active_sources: Vec<String>,
    pub updated_sources: Vec<String>,
}

#[derive(Debug, Clone, Default, Serialize, Deserialize)]
struct FlowLiveUpdaterStatus {
    pub active_source_idx: BTreeSet<usize>,
    pub source_updates_num: Vec<usize>,
    // CLI feature fields
    pub source_interval_enabled: Vec<bool>,
    pub source_change_capture_enabled: Vec<bool>,
}

struct UpdateReceiveState {
    status_rx: watch::Receiver<FlowLiveUpdaterStatus>,
    last_num_source_updates: Vec<usize>,
    is_done: bool,
}

pub struct FlowLiveUpdater {
    flow_ctx: Arc<FlowContext>,
    join_set: Mutex<Option<JoinSet<Result<()>>>>,
    stats_per_task: Vec<Arc<stats::UpdateStats>>,
    pub operation_in_process_stats: Arc<stats::OperationInProcessStats>,
    recv_state: tokio::sync::Mutex<UpdateReceiveState>,
    num_remaining_tasks_rx: watch::Receiver<usize>,

    _status_tx: watch::Sender<FlowLiveUpdaterStatus>,
    _num_remaining_tasks_tx: watch::Sender<usize>,
}

#[derive(Debug, Clone, Default, Serialize, Deserialize)]
pub struct FlowLiveUpdaterOptions {
    pub live_mode: bool,
    pub reexport_targets: bool,
    pub print_stats: bool,
}

const REPORT_INTERVAL: std::time::Duration = std::time::Duration::from_secs(10);

struct SharedAckFn<AckAsyncFn: AsyncFnOnce() -> Result<()>> {
    count: usize,
    ack_fn: Option<AckAsyncFn>,
}

impl<AckAsyncFn: AsyncFnOnce() -> Result<()>> SharedAckFn<AckAsyncFn> {
    fn new(count: usize, ack_fn: AckAsyncFn) -> Self {
        Self {
            count,
            ack_fn: Some(ack_fn),
        }
    }

    async fn ack(v: &Mutex<Self>) -> Result<()> {
        let ack_fn = {
            let mut v = v.lock().unwrap();
            v.count -= 1;
            if v.count > 0 { None } else { v.ack_fn.take() }
        };
        if let Some(ack_fn) = ack_fn {
            ack_fn().await?;
        }
        Ok(())
    }
}

struct SourceUpdateTask {
    source_idx: usize,
    flow: Arc<builder::AnalyzedFlow>,
    plan: Arc<plan::ExecutionPlan>,
    execution_ctx: Arc<tokio::sync::OwnedRwLockReadGuard<crate::lib_context::FlowExecutionContext>>,
    source_update_stats: Arc<stats::UpdateStats>,
    operation_in_process_stats: Arc<stats::OperationInProcessStats>,
    pool: PgPool,
    options: FlowLiveUpdaterOptions,

    status_tx: watch::Sender<FlowLiveUpdaterStatus>,
    num_remaining_tasks_tx: watch::Sender<usize>,
}

impl Drop for SourceUpdateTask {
    fn drop(&mut self) {
        self.status_tx.send_modify(|update| {
            update.active_source_idx.remove(&self.source_idx);
        });
        self.num_remaining_tasks_tx.send_modify(|update| {
            *update -= 1;
        });
    }
}

impl SourceUpdateTask {
    async fn run(self) -> Result<()> {
        let source_indexing_context = self
            .execution_ctx
            .get_source_indexing_context(&self.flow, self.source_idx, &self.pool)
            .await?;
        let initial_update_options = super::source_indexer::UpdateOptions {
            expect_little_diff: false,
            mode: if self.options.reexport_targets {
                super::source_indexer::UpdateMode::ReexportTargets
            } else {
                super::source_indexer::UpdateMode::Normal
            },
        };

        if !self.options.live_mode {
            return self.update_one_pass(
                source_indexing_context,
                "batch update",
                initial_update_options,
            ).await;
        }

        let mut futs: Vec<BoxFuture<'_, Result<()>>> = Vec::new();
        let source_idx = self.source_idx;
        let import_op = self.import_op();
        let task = &self;

        // Change streams
        if let Some(change_stream) = import_op.executor.change_stream().await? {
            let change_stream_stats = Arc::new(stats::UpdateStats::default());
            futs.push({
                let change_stream_stats = change_stream_stats.clone();
                let pool = self.pool.clone();
                let status_tx = self.status_tx.clone();
                let operation_in_process_stats = self.operation_in_process_stats.clone();
                async move {
                    let mut change_stream = change_stream;
                    let retry_options = retryable::RetryOptions {
                        retry_timeout: None,
                        initial_backoff: std::time::Duration::from_secs(5),
                        max_backoff: std::time::Duration::from_secs(60),
                    };
                    loop {
                        let change_stream = tokio::sync::Mutex::new(&mut change_stream);
                        let change_msg = retryable::run(
                            || async {
                                let mut change_stream = change_stream.lock().await;
                                change_stream.next()
                                    .await
                                    .transpose()
                                    .map_err(retryable::Error::always_retryable)
                            },
                            &retry_options,
                        )
                        .await
                        .map_err(Into::<anyhow::Error>::into)?;
                        let change_msg = match change_msg {
                            Some(change_msg) => change_msg,
                            None => break,
                        };
<<<<<<< HEAD

                        let update_stats = Arc::new(stats::UpdateStats::default());
                        let ack_fn = {
                            let status_tx = status_tx.clone();
                            let update_stats = update_stats.clone();
                            let change_stream_stats = change_stream_stats.clone();
                            async move || {
                                if update_stats.has_any_change() {
                                    status_tx.send_modify(|update| {
                                        update.source_updates_num[source_idx] += 1;
                                    });
                                    change_stream_stats.merge(&update_stats);
=======
                        loop {
                            // Workaround as AsyncFnMut isn't mature yet.
                            // Should be changed to use AsyncFnMut once it is.
                            let change_stream = tokio::sync::Mutex::new(&mut change_stream);
                            let change_msg = retryable::run(
                                || async {
                                    let mut change_stream = change_stream.lock().await;
                                    change_stream
                                        .next()
                                        .await
                                        .transpose()
                                        .map_err(retryable::Error::retryable)
                                },
                                &retry_options,
                            )
                            .await
                            .map_err(Into::<anyhow::Error>::into)
                            .with_context(|| {
                                format!(
                                    "Error in getting change message for flow `{}` source `{}`",
                                    task.flow.flow_instance.name, import_op.name
                                )
                            });
                            let change_msg = match change_msg {
                                Ok(Some(change_msg)) => change_msg,
                                Ok(None) => break,
                                Err(err) => {
                                    error!("{:?}", err);
                                    continue;
                                }
                            };

                            let update_stats = Arc::new(stats::UpdateStats::default());
                            let ack_fn = {
                                let status_tx = status_tx.clone();
                                let update_stats = update_stats.clone();
                                let change_stream_stats = change_stream_stats.clone();
                                async move || {
                                    if update_stats.has_any_change() {
                                        status_tx.send_modify(|update| {
                                            update.source_updates_num[source_idx] += 1;
                                        });
                                        change_stream_stats.merge(&update_stats);
                                    }
                                    if let Some(ack_fn) = change_msg.ack_fn {
                                        ack_fn().await
                                    } else {
                                        Ok(())
                                    }
>>>>>>> d44da9aa
                                }
                                if let Some(ack_fn) = change_msg.ack_fn {
                                    ack_fn().await
                                } else { Ok(()) }
                            }
                        };
                        let shared_ack_fn = Arc::new(Mutex::new(SharedAckFn::new(
                            change_msg.changes.iter().len(),
                            ack_fn,
                        )));
                        for change in change_msg.changes {
                            let shared_ack_fn = shared_ack_fn.clone();
                            let concur_permit = import_op
                                .concurrency_controller
                                .acquire(concur_control::BYTES_UNKNOWN_YET)
                                .await?;
                            tokio::spawn(
                                source_indexing_context.clone().process_source_row(
                                    ProcessSourceRowInput {
                                        key: change.key,
                                        key_aux_info: Some(change.key_aux_info),
                                        data: change.data,
                                    },
                                    super::source_indexer::UpdateMode::Normal,
                                    update_stats.clone(),
                                    Some(operation_in_process_stats.clone()),
                                    concur_permit,
                                    Some(move || async move {
                                        SharedAckFn::ack(&shared_ack_fn).await
                                    }),
                                    pool.clone(),
                                ),
                            );
                        }
                    }
                    Ok(())
                }.boxed()
            });

            // Report stats periodically
            futs.push({
                async move {
                    let mut interval = tokio::time::interval(REPORT_INTERVAL);
                    let mut last_change_stream_stats: UpdateStats =
                        change_stream_stats.as_ref().clone();
                    interval.set_missed_tick_behavior(MissedTickBehavior::Delay);
                    interval.tick().await;
                    loop {
                        interval.tick().await;
                        let curr_change_stream_stats = change_stream_stats.as_ref().clone();
                        let delta = curr_change_stream_stats.delta(&last_change_stream_stats);
                        if delta.has_any_change() {
                            task.report_stats(&delta, "change stream");
                            last_change_stream_stats = curr_change_stream_stats;
                        }
                    }
                }.boxed()
            });
        }

        // Main update loop
        futs.push({
            async move {
                let refresh_interval = import_op.refresh_options.refresh_interval;
                task.update_with_pass_with_error_logging(
                    source_indexing_context,
                    if refresh_interval.is_some() { "initial interval update" } else { "batch update" },
                    initial_update_options,
                ).await;

                if let Some(refresh_interval) = refresh_interval {
                    let mut interval = tokio::time::interval(refresh_interval);
                    interval.set_missed_tick_behavior(MissedTickBehavior::Delay);
                    interval.tick().await;
                    loop {
                        interval.tick().await;
                        task.update_with_pass_with_error_logging(
                            source_indexing_context,
                            "interval update",
                            super::source_indexer::UpdateOptions {
                                expect_little_diff: true,
                                mode: super::source_indexer::UpdateMode::Normal,
                            },
                        ).await;
                    }
                }
                Ok(())
            }.boxed()
        });

        try_join_all(futs).await?;
        Ok(())
    }

    fn report_stats(&self, stats: &stats::UpdateStats, update_title: &str) {
        self.source_update_stats.merge(stats);
        if self.options.print_stats {
            println!("{}.{} ({update_title}): {}", self.flow.flow_instance.name, self.import_op().name, stats);
        } else {
            trace!("{}.{} ({update_title}): {}", self.flow.flow_instance.name, self.import_op().name, stats);
        }
    }

    async fn update_one_pass(
        &self,
        source_indexing_context: &Arc<SourceIndexingContext>,
        update_title: &str,
        update_options: super::source_indexer::UpdateOptions,
    ) -> Result<()> {
        let update_stats = Arc::new(stats::UpdateStats::default());
<<<<<<< HEAD
        source_indexing_context.update(&self.pool, &update_stats, update_options).await?;
=======

        // Spawn periodic stats reporting task if print_stats is enabled
        let (reporting_handle, progress_bar) = if self.options.print_stats {
            let update_stats_clone = update_stats.clone();
            let update_title_owned = update_title.to_string();
            let flow_name = self.flow.flow_instance.name.clone();
            let import_op_name = self.import_op().name.clone();

            // Create a progress bar that will overwrite the same line
            let pb = ProgressBar::new_spinner();
            pb.set_style(
                indicatif::ProgressStyle::default_spinner()
                    .template("{msg}")
                    .unwrap(),
            );
            let pb_clone = pb.clone();

            let report_task = async move {
                let mut interval = tokio::time::interval(REPORT_INTERVAL);
                interval.set_missed_tick_behavior(MissedTickBehavior::Delay);
                interval.tick().await; // Skip first tick

                loop {
                    interval.tick().await;
                    let current_stats = update_stats_clone.as_ref().clone();
                    if current_stats.has_any_change() {
                        // Show cumulative stats (always show latest total, not delta)
                        pb_clone.set_message(format!(
                            "{}.{} ({update_title_owned}): {}",
                            flow_name, import_op_name, current_stats
                        ));
                    }
                }
            };
            (Some(tokio::spawn(report_task)), Some(pb))
        } else {
            (None, None)
        };

        // Run the actual update
        let update_result = source_indexing_context
            .update(&self.pool, &update_stats, update_options)
            .await
            .with_context(|| {
                format!(
                    "Error in processing flow `{}` source `{}` ({update_title})",
                    self.flow.flow_instance.name,
                    self.import_op().name
                )
            });

        // Cancel the reporting task if it was spawned
        if let Some(handle) = reporting_handle {
            handle.abort();
        }

        // Clear the progress bar to ensure final stats appear on a new line
        if let Some(pb) = progress_bar {
            pb.finish_and_clear();
        }

        // Check update result
        update_result?;

>>>>>>> d44da9aa
        if update_stats.has_any_change() {
            self.status_tx.send_modify(|update| {
                update.source_updates_num[self.source_idx] += 1;
            });
        }

        // Report final stats
        self.report_stats(&update_stats, update_title);
        Ok(())
    }

    async fn update_with_pass_with_error_logging(
        &self,
        source_indexing_context: &Arc<SourceIndexingContext>,
        update_title: &str,
        update_options: super::source_indexer::UpdateOptions,
    ) {
        if let Err(err) = self.update_one_pass(source_indexing_context, update_title, update_options).await {
            error!("{:?}", err);
        }
    }

    fn import_op(&self) -> &plan::AnalyzedImportOp {
        &self.plan.import_ops[self.source_idx]
    }
}

impl FlowLiveUpdater {
    pub async fn start(
        flow_ctx: Arc<FlowContext>,
        pool: &PgPool,
        options: FlowLiveUpdaterOptions,
    ) -> Result<Self> {
        let plan = flow_ctx.flow.get_execution_plan().await?;
        let execution_ctx = Arc::new(flow_ctx.use_owned_execution_ctx().await?);

        let num_sources = plan.import_ops.len();
        // Check change streams for each source
        let mut source_change_capture_enabled = Vec::new();
        for op in &plan.import_ops {
            let has_change_stream = op.executor.change_stream().await?.is_some();
            source_change_capture_enabled.push(has_change_stream);
        }

        let (status_tx, status_rx) = watch::channel(FlowLiveUpdaterStatus {
            active_source_idx: BTreeSet::from_iter(0..num_sources),
            source_updates_num: vec![0; num_sources],
            source_interval_enabled: plan.import_ops.iter().map(|op| op.refresh_options.refresh_interval.is_some()).collect(),
            source_change_capture_enabled,
        });

        let (num_remaining_tasks_tx, num_remaining_tasks_rx) = watch::channel(num_sources);

        let mut join_set = JoinSet::new();
        let mut stats_per_task = Vec::new();
        let operation_in_process_stats = Arc::new(stats::OperationInProcessStats::default());

        for source_idx in 0..num_sources {
            let source_update_stats = Arc::new(stats::UpdateStats::default());
            let source_update_task = SourceUpdateTask {
                source_idx,
                flow: flow_ctx.flow.clone(),
                plan: plan.clone(),
                execution_ctx: execution_ctx.clone(),
                source_update_stats: source_update_stats.clone(),
                operation_in_process_stats: operation_in_process_stats.clone(),
                pool: pool.clone(),
                options: options.clone(),
                status_tx: status_tx.clone(),
                num_remaining_tasks_tx: num_remaining_tasks_tx.clone(),
            };
            join_set.spawn(source_update_task.run());
            stats_per_task.push(source_update_stats);
        }

        Ok(Self {
            flow_ctx,
            join_set: Mutex::new(Some(join_set)),
            stats_per_task,
            operation_in_process_stats,
            recv_state: tokio::sync::Mutex::new(UpdateReceiveState {
                status_rx,
                last_num_source_updates: vec![0; num_sources],
                is_done: false,
            }),
            num_remaining_tasks_rx,
            _status_tx: status_tx,
            _num_remaining_tasks_tx: num_remaining_tasks_tx,
        })
    }

    pub async fn next_status_updates(&self) -> Result<FlowLiveUpdaterUpdates> {
        let mut recv_state = self.recv_state.lock().await;
        let recv_state = &mut *recv_state;

        if recv_state.is_done {
            return Ok(FlowLiveUpdaterUpdates {
                active_sources: vec![],
                updated_sources: vec![],
            });
        }

        recv_state.status_rx.changed().await?;
        let status = recv_state.status_rx.borrow_and_update();
        let updates = FlowLiveUpdaterUpdates {
            active_sources: status.active_source_idx.iter().map(|idx| self.flow_ctx.flow.flow_instance.import_ops[*idx].name.clone()).collect(),
            updated_sources: status.source_updates_num.iter().enumerate().filter_map(|(idx, num_updates)| {
                if num_updates > &recv_state.last_num_source_updates[idx] {
                    Some(self.flow_ctx.flow.flow_instance.import_ops[idx].name.clone())
                } else { None }
            }).collect(),
        };
        recv_state.last_num_source_updates = status.source_updates_num.clone();
        if status.active_source_idx.is_empty() {
            recv_state.is_done = true;
        }
        Ok(updates)
    }

    // --- CLI printing ---
    pub fn print_cli_status(&self, updates: &FlowLiveUpdaterUpdates) {
        let recv_state = self.recv_state.blocking_lock();
        let status = recv_state.status_rx.borrow();
        for (idx, import_op) in self.flow_ctx.flow.flow_instance.import_ops.iter().enumerate() {
            println!(
                "{} | interval={} | change_capture={}",
                import_op.name,
                status.source_interval_enabled[idx],
                status.source_change_capture_enabled[idx]
            );
        }
        println!("Updated sources: {:?}", updates.updated_sources);
    }

    pub async fn next_status_updates_cli(&self) -> Result<()> {
        let updates = self.next_status_updates().await?;
        self.print_cli_status(&updates);
        Ok(())
    }

    pub async fn wait(&self) -> Result<()> {
        self.num_remaining_tasks_rx.clone().wait_for(|v| *v == 0).await?;

        let Some(mut join_set) = self.join_set.lock().unwrap().take() else { return Ok(()); };
        while let Some(task_result) = join_set.join_next().await {
            match task_result {
                Ok(Ok(_)) => {}
                Ok(Err(err)) => return Err(err),
                Err(err) if err.is_cancelled() => {}
                Err(err) => return Err(err.into()),
            }
        }
        Ok(())
    }

    pub fn abort(&self) {
        if let Some(join_set) = &mut *self.join_set.lock().unwrap() {
            join_set.abort_all();
        }
    }

    pub fn index_update_info(&self) -> stats::IndexUpdateInfo {
        // Return an empty IndexUpdateInfo for now
        // This method is used by the Python bindings
        stats::IndexUpdateInfo {
            sources: Vec::new(),
        }
    }
}<|MERGE_RESOLUTION|>--- conflicted
+++ resolved
@@ -169,7 +169,6 @@
                             Some(change_msg) => change_msg,
                             None => break,
                         };
-<<<<<<< HEAD
 
                         let update_stats = Arc::new(stats::UpdateStats::default());
                         let ack_fn = {
@@ -182,57 +181,6 @@
                                         update.source_updates_num[source_idx] += 1;
                                     });
                                     change_stream_stats.merge(&update_stats);
-=======
-                        loop {
-                            // Workaround as AsyncFnMut isn't mature yet.
-                            // Should be changed to use AsyncFnMut once it is.
-                            let change_stream = tokio::sync::Mutex::new(&mut change_stream);
-                            let change_msg = retryable::run(
-                                || async {
-                                    let mut change_stream = change_stream.lock().await;
-                                    change_stream
-                                        .next()
-                                        .await
-                                        .transpose()
-                                        .map_err(retryable::Error::retryable)
-                                },
-                                &retry_options,
-                            )
-                            .await
-                            .map_err(Into::<anyhow::Error>::into)
-                            .with_context(|| {
-                                format!(
-                                    "Error in getting change message for flow `{}` source `{}`",
-                                    task.flow.flow_instance.name, import_op.name
-                                )
-                            });
-                            let change_msg = match change_msg {
-                                Ok(Some(change_msg)) => change_msg,
-                                Ok(None) => break,
-                                Err(err) => {
-                                    error!("{:?}", err);
-                                    continue;
-                                }
-                            };
-
-                            let update_stats = Arc::new(stats::UpdateStats::default());
-                            let ack_fn = {
-                                let status_tx = status_tx.clone();
-                                let update_stats = update_stats.clone();
-                                let change_stream_stats = change_stream_stats.clone();
-                                async move || {
-                                    if update_stats.has_any_change() {
-                                        status_tx.send_modify(|update| {
-                                            update.source_updates_num[source_idx] += 1;
-                                        });
-                                        change_stream_stats.merge(&update_stats);
-                                    }
-                                    if let Some(ack_fn) = change_msg.ack_fn {
-                                        ack_fn().await
-                                    } else {
-                                        Ok(())
-                                    }
->>>>>>> d44da9aa
                                 }
                                 if let Some(ack_fn) = change_msg.ack_fn {
                                     ack_fn().await
@@ -343,9 +291,6 @@
         update_options: super::source_indexer::UpdateOptions,
     ) -> Result<()> {
         let update_stats = Arc::new(stats::UpdateStats::default());
-<<<<<<< HEAD
-        source_indexing_context.update(&self.pool, &update_stats, update_options).await?;
-=======
 
         // Spawn periodic stats reporting task if print_stats is enabled
         let (reporting_handle, progress_bar) = if self.options.print_stats {
@@ -409,8 +354,6 @@
 
         // Check update result
         update_result?;
-
->>>>>>> d44da9aa
         if update_stats.has_any_change() {
             self.status_tx.send_modify(|update| {
                 update.source_updates_num[self.source_idx] += 1;
