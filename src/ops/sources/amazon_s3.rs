use crate::fields_value;
use async_stream::try_stream;
use aws_config::BehaviorVersion;
use aws_sdk_s3::Client;
use std::sync::Arc;
use urlencoding;

use super::shared::pattern_matcher::PatternMatcher;
use crate::base::field_attrs;
use crate::ops::sdk::*;

/// Decode a form-encoded URL string, treating '+' as spaces
fn decode_form_encoded_url(input: &str) -> Result<Arc<str>> {
    // Replace '+' with spaces (form encoding convention), then decode
    // This handles both cases correctly:
    // - Literal '+' would be encoded as '%2B' and remain unchanged after replacement
    // - Space would be encoded as '+' and become ' ' after replacement
    let with_spaces = input.replace("+", " ");
    Ok(urlencoding::decode(&with_spaces)?.into())
}

#[derive(Debug, Deserialize)]
pub struct Spec {
    bucket_name: String,
    prefix: Option<String>,
    binary: bool,
    included_patterns: Option<Vec<String>>,
    excluded_patterns: Option<Vec<String>>,
    sqs_queue_url: Option<String>,
}

struct SqsContext {
    client: aws_sdk_sqs::Client,
    queue_url: String,
}

impl SqsContext {
    async fn delete_message(&self, receipt_handle: String) -> Result<()> {
        self.client
            .delete_message()
            .queue_url(&self.queue_url)
            .receipt_handle(receipt_handle)
            .send()
            .await?;
        Ok(())
    }
}

struct Executor {
    client: Client,
    bucket_name: String,
    prefix: Option<String>,
    binary: bool,
    pattern_matcher: PatternMatcher,
    sqs_context: Option<Arc<SqsContext>>,
}

fn datetime_to_ordinal(dt: &aws_sdk_s3::primitives::DateTime) -> Ordinal {
    Ordinal(Some((dt.as_nanos() / 1000) as i64))
}

#[async_trait]
impl SourceExecutor for Executor {
    async fn list(
        &self,
        _options: &SourceExecutorReadOptions,
    ) -> Result<BoxStream<'async_trait, Result<Vec<PartialSourceRow>>>> {
        let stream = try_stream! {
            let mut continuation_token = None;
            loop {
                let mut req = self.client
                    .list_objects_v2()
                    .bucket(&self.bucket_name);
                if let Some(ref p) = self.prefix {
                    req = req.prefix(p);
                }
                if let Some(ref token) = continuation_token {
                    req = req.continuation_token(token);
                }
                let resp = req.send().await?;
                if let Some(contents) = &resp.contents {
                    let mut batch = Vec::new();
                    for obj in contents {
                        if let Some(key) = obj.key() {
                            // Only include files (not folders)
                            if key.ends_with('/') { continue; }
                            if self.pattern_matcher.is_file_included(key) {
<<<<<<< HEAD
                                batch.push(PartialSourceRowMetadata {
                                    key: KeyValue::from_single_part(key.to_string()),
=======
                                batch.push(PartialSourceRow {
                                    key: FullKeyValue::from_single_part(key.to_string()),
>>>>>>> 52f9e719
                                    key_aux_info: serde_json::Value::Null,
                                    data: PartialSourceRowData {
                                        ordinal: obj.last_modified().map(datetime_to_ordinal),
                                        content_version_fp: None,
                                        value: None,
                                    },
                                });
                            }
                        }
                    }
                    if !batch.is_empty() {
                        yield batch;
                    }
                }
                if resp.is_truncated == Some(true) {
                    continuation_token = resp.next_continuation_token.clone().map(|s| s.to_string());
                } else {
                    break;
                }
            }
        };
        Ok(stream.boxed())
    }

    async fn get_value(
        &self,
        key: &KeyValue,
        _key_aux_info: &serde_json::Value,
        options: &SourceExecutorReadOptions,
    ) -> Result<PartialSourceRowData> {
        let key_str = key.single_part()?.str_value()?;
        if !self.pattern_matcher.is_file_included(key_str) {
            return Ok(PartialSourceRowData {
                value: Some(SourceValue::NonExistence),
                ordinal: Some(Ordinal::unavailable()),
                content_version_fp: None,
            });
        }
        let resp = self
            .client
            .get_object()
            .bucket(&self.bucket_name)
            .key(key_str.as_ref())
            .send()
            .await;
        let obj = match resp {
            Err(e) if e.as_service_error().is_some_and(|e| e.is_no_such_key()) => {
                return Ok(PartialSourceRowData {
                    value: Some(SourceValue::NonExistence),
                    ordinal: Some(Ordinal::unavailable()),
                    content_version_fp: None,
                });
            }
            r => r?,
        };
        let ordinal = if options.include_ordinal {
            obj.last_modified().map(datetime_to_ordinal)
        } else {
            None
        };
        let value = if options.include_value {
            let bytes = obj.body.collect().await?.into_bytes();
            Some(SourceValue::Existence(if self.binary {
                fields_value!(bytes.to_vec())
            } else {
                fields_value!(String::from_utf8_lossy(&bytes).to_string())
            }))
        } else {
            None
        };
        Ok(PartialSourceRowData {
            value,
            ordinal,
            content_version_fp: None,
        })
    }

    async fn change_stream(
        &self,
    ) -> Result<Option<BoxStream<'async_trait, Result<SourceChangeMessage>>>> {
        let sqs_context = if let Some(sqs_context) = &self.sqs_context {
            sqs_context
        } else {
            return Ok(None);
        };
        let stream = stream! {
            loop {
                 match self.poll_sqs(sqs_context).await {
                    Ok(messages) => {
                        for message in messages {
                            yield Ok(message);
                        }
                    }
                    Err(e) => {
                        yield Err(e);
                    }
                };
            }
        };
        Ok(Some(stream.boxed()))
    }

    fn provides_ordinal(&self) -> bool {
        true
    }
}

#[derive(Debug, Deserialize)]
pub struct S3EventNotification {
    #[serde(default, rename = "Records")]
    pub records: Vec<S3EventRecord>,
}

#[derive(Debug, Deserialize)]
pub struct S3EventRecord {
    #[serde(rename = "eventName")]
    pub event_name: String,
    pub s3: Option<S3Entity>,
}

#[derive(Debug, Deserialize)]
pub struct S3Entity {
    pub bucket: S3Bucket,
    pub object: S3Object,
}

#[derive(Debug, Deserialize)]
pub struct S3Bucket {
    pub name: String,
}

#[derive(Debug, Deserialize)]
pub struct S3Object {
    pub key: String,
}

impl Executor {
    async fn poll_sqs(&self, sqs_context: &Arc<SqsContext>) -> Result<Vec<SourceChangeMessage>> {
        let resp = sqs_context
            .client
            .receive_message()
            .queue_url(&sqs_context.queue_url)
            .max_number_of_messages(10)
            .wait_time_seconds(20)
            .send()
            .await?;
        let messages = if let Some(messages) = resp.messages {
            messages
        } else {
            return Ok(Vec::new());
        };
        let mut change_messages = vec![];
        for message in messages.into_iter() {
            if let Some(body) = message.body {
                let notification: S3EventNotification = serde_json::from_str(&body)?;
                let mut changes = vec![];
                for record in notification.records {
                    let s3 = if let Some(s3) = record.s3 {
                        s3
                    } else {
                        continue;
                    };
                    if s3.bucket.name != self.bucket_name {
                        continue;
                    }
                    if !self
                        .prefix
                        .as_ref()
                        .is_none_or(|prefix| s3.object.key.starts_with(prefix))
                    {
                        continue;
                    }
                    if record.event_name.starts_with("ObjectCreated:")
                        || record.event_name.starts_with("ObjectRemoved:")
                    {
                        let decoded_key = decode_form_encoded_url(&s3.object.key)?;
                        changes.push(SourceChange {
                            key: KeyValue::from_single_part(decoded_key),
                            key_aux_info: serde_json::Value::Null,
                            data: PartialSourceRowData::default(),
                        });
                    }
                }
                if let Some(receipt_handle) = message.receipt_handle {
                    if !changes.is_empty() {
                        let sqs_context = sqs_context.clone();
                        change_messages.push(SourceChangeMessage {
                            changes,
                            ack_fn: Some(Box::new(move || {
                                async move { sqs_context.delete_message(receipt_handle).await }
                                    .boxed()
                            })),
                        });
                    } else {
                        sqs_context.delete_message(receipt_handle).await?;
                    }
                }
            }
        }
        Ok(change_messages)
    }
}

pub struct Factory;

#[async_trait]
impl SourceFactoryBase for Factory {
    type Spec = Spec;

    fn name(&self) -> &str {
        "AmazonS3"
    }

    async fn get_output_schema(
        &self,
        spec: &Spec,
        _context: &FlowInstanceContext,
    ) -> Result<EnrichedValueType> {
        let mut struct_schema = StructSchema::default();
        let mut schema_builder = StructSchemaBuilder::new(&mut struct_schema);
        let filename_field = schema_builder.add_field(FieldSchema::new(
            "filename",
            make_output_type(BasicValueType::Str),
        ));
        schema_builder.add_field(FieldSchema::new(
            "content",
            make_output_type(if spec.binary {
                BasicValueType::Bytes
            } else {
                BasicValueType::Str
            })
            .with_attr(
                field_attrs::CONTENT_FILENAME,
                serde_json::to_value(filename_field.to_field_ref())?,
            ),
        ));
        Ok(make_output_type(TableSchema::new(
            TableKind::KTable(KTableInfo { num_key_parts: 1 }),
            struct_schema,
        )))
    }

    async fn build_executor(
        self: Arc<Self>,
        spec: Spec,
        _context: Arc<FlowInstanceContext>,
    ) -> Result<Box<dyn SourceExecutor>> {
        let config = aws_config::load_defaults(BehaviorVersion::latest()).await;
        Ok(Box::new(Executor {
            client: Client::new(&config),
            bucket_name: spec.bucket_name,
            prefix: spec.prefix,
            binary: spec.binary,
            pattern_matcher: PatternMatcher::new(spec.included_patterns, spec.excluded_patterns)?,
            sqs_context: spec.sqs_queue_url.map(|url| {
                Arc::new(SqsContext {
                    client: aws_sdk_sqs::Client::new(&config),
                    queue_url: url,
                })
            }),
        }))
    }
}<|MERGE_RESOLUTION|>--- conflicted
+++ resolved
@@ -85,13 +85,8 @@
                             // Only include files (not folders)
                             if key.ends_with('/') { continue; }
                             if self.pattern_matcher.is_file_included(key) {
-<<<<<<< HEAD
-                                batch.push(PartialSourceRowMetadata {
+                                batch.push(PartialSourceRow {
                                     key: KeyValue::from_single_part(key.to_string()),
-=======
-                                batch.push(PartialSourceRow {
-                                    key: FullKeyValue::from_single_part(key.to_string()),
->>>>>>> 52f9e719
                                     key_aux_info: serde_json::Value::Null,
                                     data: PartialSourceRowData {
                                         ordinal: obj.last_modified().map(datetime_to_ordinal),
