--- conflicted
+++ resolved
@@ -54,13 +54,8 @@
                         } else {
                             None
                         };
-<<<<<<< HEAD
-                        yield vec![PartialSourceRowMetadata {
+                        yield vec![PartialSourceRow {
                             key: KeyValue::from_single_part(relative_path.to_string()),
-=======
-                        yield vec![PartialSourceRow {
-                            key: FullKeyValue::from_single_part(relative_path.to_string()),
->>>>>>> 52f9e719
                             key_aux_info: serde_json::Value::Null,
                             data: PartialSourceRowData {
                                 ordinal,
