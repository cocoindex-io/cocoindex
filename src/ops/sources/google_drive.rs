use super::shared::pattern_matcher::PatternMatcher;
use chrono::Duration;
use google_drive3::{
    DriveHub,
    api::{File, Scope},
    yup_oauth2::{ServiceAccountAuthenticator, read_service_account_key},
};
use http_body_util::BodyExt;
use hyper_rustls::HttpsConnector;
use hyper_util::client::legacy::connect::HttpConnector;
use phf::phf_map;

use crate::base::field_attrs;
use crate::ops::sdk::*;

struct ExportMimeType {
    text: &'static str,
    binary: &'static str,
}

const FOLDER_MIME_TYPE: &str = "application/vnd.google-apps.folder";
const FILE_MIME_TYPE: &str = "application/vnd.google-apps.file";
static EXPORT_MIME_TYPES: phf::Map<&'static str, ExportMimeType> = phf_map! {
    "application/vnd.google-apps.document" =>
    ExportMimeType {
        text: "text/markdown",
        binary: "application/pdf",
    },
    "application/vnd.google-apps.spreadsheet" =>
    ExportMimeType {
        text: "text/csv",
        binary: "application/pdf",
    },
    "application/vnd.google-apps.presentation" =>
    ExportMimeType {
        text: "text/plain",
        binary: "application/pdf",
    },
    "application/vnd.google-apps.drawing" =>
    ExportMimeType {
        text: "image/svg+xml",
        binary: "image/png",
    },
    "application/vnd.google-apps.script" =>
    ExportMimeType {
        text: "application/vnd.google-apps.script+json",
        binary: "application/vnd.google-apps.script+json",
    },
};

fn is_supported_file_type(mime_type: &str) -> bool {
    !mime_type.starts_with("application/vnd.google-apps.")
        || EXPORT_MIME_TYPES.contains_key(mime_type)
        || mime_type == FILE_MIME_TYPE
}

#[derive(Debug, Deserialize)]
pub struct Spec {
    service_account_credential_path: String,
    binary: bool,
    root_folder_ids: Vec<String>,
    recent_changes_poll_interval: Option<std::time::Duration>,
<<<<<<< HEAD
    max_file_size: Option<i64>,
=======
    included_patterns: Option<Vec<String>>,
    excluded_patterns: Option<Vec<String>>,
>>>>>>> 72493e71
}

struct Executor {
    drive_hub: DriveHub<HttpsConnector<HttpConnector>>,
    binary: bool,
    root_folder_ids: IndexSet<Arc<str>>,
    recent_updates_poll_interval: Option<std::time::Duration>,
<<<<<<< HEAD
    max_file_size: Option<i64>,
=======
    pattern_matcher: PatternMatcher,
>>>>>>> 72493e71
}

impl Executor {
    async fn new(spec: Spec) -> Result<Self> {
        let service_account_key =
            read_service_account_key(spec.service_account_credential_path).await?;
        let auth = ServiceAccountAuthenticator::builder(service_account_key)
            .build()
            .await?;
        let client =
            hyper_util::client::legacy::Client::builder(hyper_util::rt::TokioExecutor::new())
                .build(
                    hyper_rustls::HttpsConnectorBuilder::new()
                        .with_provider_and_native_roots(
                            rustls::crypto::aws_lc_rs::default_provider(),
                        )?
                        .https_only()
                        .enable_http2()
                        .build(),
                );
        let drive_hub = DriveHub::new(client, auth);
        Ok(Self {
            drive_hub,
            binary: spec.binary,
            root_folder_ids: spec.root_folder_ids.into_iter().map(Arc::from).collect(),
            recent_updates_poll_interval: spec.recent_changes_poll_interval,
<<<<<<< HEAD
            max_file_size: spec.max_file_size,
=======
            pattern_matcher: PatternMatcher::new(spec.included_patterns, spec.excluded_patterns)?,
>>>>>>> 72493e71
        })
    }
}

fn escape_string(s: &str) -> String {
    let mut escaped = String::with_capacity(s.len());
    for c in s.chars() {
        match c {
            '\'' | '\\' => escaped.push('\\'),
            _ => {}
        }
        escaped.push(c);
    }
    escaped
}

const CUTOFF_TIME_BUFFER: Duration = Duration::seconds(1);
impl Executor {
    fn visit_file(
        &self,
        file: File,
        new_folder_ids: &mut Vec<Arc<str>>,
        seen_ids: &mut HashSet<Arc<str>>,
    ) -> Result<Option<PartialSourceRow>> {
        if file.trashed == Some(true) {
            return Ok(None);
        }
        let (id, mime_type) = match (file.id, file.mime_type) {
            (Some(id), Some(mime_type)) => (Arc::<str>::from(id), mime_type),
            (id, mime_type) => {
                warn!("Skipping file with incomplete metadata: id={id:?}, mime_type={mime_type:?}",);
                return Ok(None);
            }
        };
        if !seen_ids.insert(id.clone()) {
            return Ok(None);
        }
        let result = if mime_type == FOLDER_MIME_TYPE {
            new_folder_ids.push(id);
            None
        } else if is_supported_file_type(&mime_type) {
            Some(PartialSourceRow {
                key: KeyValue::from_single_part(id),
                key_aux_info: serde_json::Value::Null,
                data: PartialSourceRowData {
                    ordinal: file.modified_time.map(|t| t.try_into()).transpose()?,
                    content_version_fp: None,
                    value: None,
                },
            })
        } else {
            None
        };
        Ok(result)
    }

    async fn list_files(
        &self,
        folder_id: &str,
        fields: &str,
        next_page_token: &mut Option<String>,
    ) -> Result<impl Iterator<Item = File>> {
        let query = format!("'{}' in parents", escape_string(folder_id));
        let mut list_call = self
            .drive_hub
            .files()
            .list()
            .add_scope(Scope::Readonly)
            .q(&query)
            .param("fields", fields);
        if let Some(next_page_token) = &next_page_token {
            list_call = list_call.page_token(next_page_token);
        }
        let (_, files) = list_call.doit().await?;
        *next_page_token = files.next_page_token;
        let file_iter = files.files.into_iter().flat_map(|file| file.into_iter());
        Ok(file_iter)
    }

    fn make_cutoff_time(
        most_recent_modified_time: Option<DateTime<Utc>>,
        list_start_time: DateTime<Utc>,
    ) -> DateTime<Utc> {
        let safe_upperbound = list_start_time - CUTOFF_TIME_BUFFER;
        most_recent_modified_time
            .map(|t| t.min(safe_upperbound))
            .unwrap_or(safe_upperbound)
    }

    async fn get_recent_updates(
        &self,
        cutoff_time: &mut DateTime<Utc>,
    ) -> Result<SourceChangeMessage> {
        let mut page_size: i32 = 10;
        let mut next_page_token: Option<String> = None;
        let mut changes = Vec::new();
        let mut most_recent_modified_time = None;
        let start_time = Utc::now();
        'paginate: loop {
            let mut list_call = self
                .drive_hub
                .files()
                .list()
                .add_scope(Scope::Readonly)
                .param("fields", "files(id,modifiedTime,parents,trashed)")
                .order_by("modifiedTime desc")
                .page_size(page_size);
            if let Some(token) = next_page_token {
                list_call = list_call.page_token(token.as_str());
            }
            let (_, files) = list_call.doit().await?;
            for file in files.files.into_iter().flat_map(|files| files.into_iter()) {
                let modified_time = file.modified_time.unwrap_or_default();
                if most_recent_modified_time.is_none() {
                    most_recent_modified_time = Some(modified_time);
                }
                if modified_time <= *cutoff_time {
                    break 'paginate;
                }
                let file_id = file.id.ok_or_else(|| anyhow!("File has no id"))?;
                if self.is_file_covered(&file_id).await? {
                    changes.push(SourceChange {
                        key: KeyValue::from_single_part(file_id),
                        key_aux_info: serde_json::Value::Null,
                        data: PartialSourceRowData::default(),
                    });
                }
            }
            if let Some(token) = files.next_page_token {
                next_page_token = Some(token);
            } else {
                break;
            }
            // List more in a page since 2nd.
            page_size = 100;
        }
        *cutoff_time = Self::make_cutoff_time(most_recent_modified_time, start_time);
        Ok(SourceChangeMessage {
            changes,
            ack_fn: None,
        })
    }

    async fn is_file_covered(&self, file_id: &str) -> Result<bool> {
        let mut next_file_id = Some(Cow::Borrowed(file_id));
        while let Some(file_id) = next_file_id {
            if self.root_folder_ids.contains(file_id.as_ref()) {
                return Ok(true);
            }
            let (_, file) = self
                .drive_hub
                .files()
                .get(&file_id)
                .add_scope(Scope::Readonly)
                .param("fields", "parents")
                .doit()
                .await?;
            next_file_id = file
                .parents
                .into_iter()
                .flat_map(|parents| parents.into_iter())
                .map(Cow::Owned)
                .next();
        }
        Ok(false)
    }
}

trait ResultExt<T> {
    type OptResult;
    fn or_not_found(self) -> Self::OptResult;
}

impl<T> ResultExt<T> for google_drive3::Result<T> {
    type OptResult = google_drive3::Result<Option<T>>;

    fn or_not_found(self) -> Self::OptResult {
        match self {
            Ok(value) => Ok(Some(value)),
            Err(google_drive3::Error::BadRequest(err_msg))
                if err_msg
                    .get("error")
                    .and_then(|e| e.get("code"))
                    .and_then(|code| code.as_i64())
                    == Some(404) =>
            {
                Ok(None)
            }
            Err(e) => Err(e),
        }
    }
}

fn optional_modified_time(include_ordinal: bool) -> &'static str {
    if include_ordinal { ",modifiedTime" } else { "" }
}

#[async_trait]
impl SourceExecutor for Executor {
    async fn list(
        &self,
        options: &SourceExecutorReadOptions,
    ) -> Result<BoxStream<'async_trait, Result<Vec<PartialSourceRow>>>> {
        let mut seen_ids = HashSet::new();
        let mut folder_ids = self.root_folder_ids.clone();
        let fields = format!(
            "files(id,name,mimeType,trashed,size{})",
            optional_modified_time(options.include_ordinal)
        );
        let mut new_folder_ids = Vec::new();
        let stream = try_stream! {
            while let Some(folder_id) = folder_ids.pop() {
                let mut next_page_token = None;
                loop {
                    let mut curr_rows = Vec::new();
                    let files = self
                        .list_files(&folder_id, &fields, &mut next_page_token)
                        .await?;
                    for file in files {
<<<<<<< HEAD
                        if let Some(max_size) = self.max_file_size
                            && let Some(file_size) = file.size
                            && file_size > max_size {
                                    // Skip files over the specified limit
                                    continue;
                                }
=======
                        if !file.name.as_deref().is_some_and(|name| self.pattern_matcher.is_file_included(name)){
                            continue
                        }
>>>>>>> 72493e71
                        curr_rows.extend(self.visit_file(file, &mut new_folder_ids, &mut seen_ids)?);
                    }
                    if !curr_rows.is_empty() {
                        yield curr_rows;
                    }
                    if next_page_token.is_none() {
                        break;
                    }
                }
                folder_ids.extend(new_folder_ids.drain(..).rev());
            }
        };
        Ok(stream.boxed())
    }

    async fn get_value(
        &self,
        key: &KeyValue,
        _key_aux_info: &serde_json::Value,
        options: &SourceExecutorReadOptions,
    ) -> Result<PartialSourceRowData> {
        let file_id = key.single_part()?.str_value()?;
        let fields = format!(
            "id,name,mimeType,trashed,size{}",
            optional_modified_time(options.include_ordinal)
        );
        let resp = self
            .drive_hub
            .files()
            .get(file_id)
            .add_scope(Scope::Readonly)
            .param("fields", &fields)
            .doit()
            .await
            .or_not_found()?;
        let file = match resp {
            Some((_, file)) if file.trashed != Some(true) => file,
            _ => {
                return Ok(PartialSourceRowData {
                    value: Some(SourceValue::NonExistence),
                    ordinal: Some(Ordinal::unavailable()),
                    content_version_fp: None,
                });
            }
        };
<<<<<<< HEAD
        // Check file size limit
        if let Some(max_size) = self.max_file_size
            && let Some(file_size) = file.size
            && file_size > max_size
=======
        if !file
            .name
            .as_deref()
            .is_some_and(|name| self.pattern_matcher.is_file_included(name))
>>>>>>> 72493e71
        {
            return Ok(PartialSourceRowData {
                value: Some(SourceValue::NonExistence),
                ordinal: Some(Ordinal::unavailable()),
                content_version_fp: None,
            });
        }
        let ordinal = if options.include_ordinal {
            file.modified_time.map(|t| t.try_into()).transpose()?
        } else {
            None
        };
        let type_n_body = if let Some(export_mime_type) = file
            .mime_type
            .as_ref()
            .and_then(|mime_type| EXPORT_MIME_TYPES.get(mime_type.as_str()))
        {
            let target_mime_type = if self.binary {
                export_mime_type.binary
            } else {
                export_mime_type.text
            };
            self.drive_hub
                .files()
                .export(file_id, target_mime_type)
                .add_scope(Scope::Readonly)
                .doit()
                .await
                .or_not_found()?
                .map(|content| (Some(target_mime_type.to_string()), content.into_body()))
        } else {
            self.drive_hub
                .files()
                .get(file_id)
                .add_scope(Scope::Readonly)
                .param("alt", "media")
                .doit()
                .await
                .or_not_found()?
                .map(|(resp, _)| (file.mime_type, resp.into_body()))
        };
        let value = match type_n_body {
            Some((mime_type, resp_body)) => {
                let content = resp_body.collect().await?;

                let fields = vec![
                    file.name.unwrap_or_default().into(),
                    mime_type.into(),
                    if self.binary {
                        content.to_bytes().to_vec().into()
                    } else {
                        let bytes = content.to_bytes();
                        let (s, _) = utils::bytes_decode::bytes_to_string(&bytes);
                        s.into()
                    },
                ];
                Some(SourceValue::Existence(FieldValues { fields }))
            }
            None => None,
        };
        Ok(PartialSourceRowData {
            value,
            ordinal,
            content_version_fp: None,
        })
    }

    async fn change_stream(
        &self,
    ) -> Result<Option<BoxStream<'async_trait, Result<SourceChangeMessage>>>> {
        let poll_interval = if let Some(poll_interval) = self.recent_updates_poll_interval {
            poll_interval
        } else {
            return Ok(None);
        };
        let mut cutoff_time = Utc::now() - CUTOFF_TIME_BUFFER;
        let mut interval = tokio::time::interval(poll_interval);
        interval.tick().await;
        let stream = stream! {
            loop {
                interval.tick().await;
                yield self.get_recent_updates(&mut cutoff_time).await;
            }
        };
        Ok(Some(stream.boxed()))
    }

    fn provides_ordinal(&self) -> bool {
        true
    }
}

pub struct Factory;

#[async_trait]
impl SourceFactoryBase for Factory {
    type Spec = Spec;

    fn name(&self) -> &str {
        "GoogleDrive"
    }

    async fn get_output_schema(
        &self,
        spec: &Spec,
        _context: &FlowInstanceContext,
    ) -> Result<EnrichedValueType> {
        let mut struct_schema = StructSchema::default();
        let mut schema_builder = StructSchemaBuilder::new(&mut struct_schema);
        schema_builder.add_field(FieldSchema::new(
            "file_id",
            make_output_type(BasicValueType::Str),
        ));
        let filename_field = schema_builder.add_field(FieldSchema::new(
            "filename",
            make_output_type(BasicValueType::Str),
        ));
        let mime_type_field = schema_builder.add_field(FieldSchema::new(
            "mime_type",
            make_output_type(BasicValueType::Str),
        ));
        schema_builder.add_field(FieldSchema::new(
            "content",
            make_output_type(if spec.binary {
                BasicValueType::Bytes
            } else {
                BasicValueType::Str
            })
            .with_attr(
                field_attrs::CONTENT_FILENAME,
                serde_json::to_value(filename_field.to_field_ref())?,
            )
            .with_attr(
                field_attrs::CONTENT_MIME_TYPE,
                serde_json::to_value(mime_type_field.to_field_ref())?,
            ),
        ));
        Ok(make_output_type(TableSchema::new(
            TableKind::KTable(KTableInfo { num_key_parts: 1 }),
            struct_schema,
        )))
    }

    async fn build_executor(
        self: Arc<Self>,
        _source_name: &str,
        spec: Spec,
        _context: Arc<FlowInstanceContext>,
    ) -> Result<Box<dyn SourceExecutor>> {
        Ok(Box::new(Executor::new(spec).await?))
    }
}<|MERGE_RESOLUTION|>--- conflicted
+++ resolved
@@ -60,12 +60,9 @@
     binary: bool,
     root_folder_ids: Vec<String>,
     recent_changes_poll_interval: Option<std::time::Duration>,
-<<<<<<< HEAD
     max_file_size: Option<i64>,
-=======
     included_patterns: Option<Vec<String>>,
     excluded_patterns: Option<Vec<String>>,
->>>>>>> 72493e71
 }
 
 struct Executor {
@@ -73,11 +70,8 @@
     binary: bool,
     root_folder_ids: IndexSet<Arc<str>>,
     recent_updates_poll_interval: Option<std::time::Duration>,
-<<<<<<< HEAD
     max_file_size: Option<i64>,
-=======
     pattern_matcher: PatternMatcher,
->>>>>>> 72493e71
 }
 
 impl Executor {
@@ -104,11 +98,8 @@
             binary: spec.binary,
             root_folder_ids: spec.root_folder_ids.into_iter().map(Arc::from).collect(),
             recent_updates_poll_interval: spec.recent_changes_poll_interval,
-<<<<<<< HEAD
             max_file_size: spec.max_file_size,
-=======
             pattern_matcher: PatternMatcher::new(spec.included_patterns, spec.excluded_patterns)?,
->>>>>>> 72493e71
         })
     }
 }
@@ -328,18 +319,15 @@
                         .list_files(&folder_id, &fields, &mut next_page_token)
                         .await?;
                     for file in files {
-<<<<<<< HEAD
+                        if !file.name.as_deref().is_some_and(|name| self.pattern_matcher.is_file_included(name)){
+                            continue
+                        }
                         if let Some(max_size) = self.max_file_size
                             && let Some(file_size) = file.size
                             && file_size > max_size {
                                     // Skip files over the specified limit
                                     continue;
                                 }
-=======
-                        if !file.name.as_deref().is_some_and(|name| self.pattern_matcher.is_file_included(name)){
-                            continue
-                        }
->>>>>>> 72493e71
                         curr_rows.extend(self.visit_file(file, &mut new_folder_ids, &mut seen_ids)?);
                     }
                     if !curr_rows.is_empty() {
@@ -385,17 +373,10 @@
                 });
             }
         };
-<<<<<<< HEAD
-        // Check file size limit
-        if let Some(max_size) = self.max_file_size
-            && let Some(file_size) = file.size
-            && file_size > max_size
-=======
         if !file
             .name
             .as_deref()
             .is_some_and(|name| self.pattern_matcher.is_file_included(name))
->>>>>>> 72493e71
         {
             return Ok(PartialSourceRowData {
                 value: Some(SourceValue::NonExistence),
@@ -403,6 +384,10 @@
                 content_version_fp: None,
             });
         }
+        // Check file size limit
+        if let Some(max_size) = self.max_file_size
+            && let Some(file_size) = file.size
+            && file_size > max_size
         let ordinal = if options.include_ordinal {
             file.modified_time.map(|t| t.try_into()).transpose()?
         } else {
