use std::collections::HashMap;
use std::convert::Infallible;
use std::fmt::Display;
use std::sync::Arc;

use crate::base::duration::parse_duration;
use crate::ops::sdk::*;
use crate::setup;
<<<<<<< HEAD
use crate::utils::union::ParseStr;
use anyhow::{bail, Result};
=======
use anyhow::{Result, bail};
>>>>>>> ab81d5f5
use futures::FutureExt;
use qdrant_client::Qdrant;
use qdrant_client::qdrant::vectors_output::VectorsOptions;
use qdrant_client::qdrant::{
    self, DeletePointsBuilder, NamedVectors, PointId, PointStruct, PointsIdsList, UpsertPointsBuilder, Value as QdrantValue
};
use qdrant_client::qdrant::{Query, QueryPointsBuilder, ScoredPoint};
use serde_json::json;

#[derive(Debug, Deserialize, Clone)]
pub struct Spec {
    collection_name: String,
    grpc_url: String,
    api_key: Option<String>,
}

pub struct ExportContext {
    client: Qdrant,
    collection_name: String,
    value_fields_schema: Vec<FieldSchema>,
    all_fields: Vec<FieldSchema>,
}

impl ExportContext {
    fn new(
        url: String,
        collection_name: String,
        api_key: Option<String>,
        key_fields_schema: Vec<FieldSchema>,
        value_fields_schema: Vec<FieldSchema>,
    ) -> Result<Self> {
        let all_fields = key_fields_schema
            .iter()
            .chain(value_fields_schema.iter())
            .cloned()
            .collect::<Vec<_>>();

        // Hotfix to resolve
        // `no process-level CryptoProvider available -- call CryptoProvider::install_default() before this point`
        // when using HTTPS URLs.
        let _ = rustls::crypto::ring::default_provider().install_default();

        Ok(Self {
            client: Qdrant::from_url(&url)
                .api_key(api_key)
                .skip_compatibility_check()
                .build()?,
            value_fields_schema,
            all_fields,
            collection_name,
        })
    }

    async fn apply_mutation(&self, mutation: ExportTargetMutation) -> Result<()> {
        let mut points: Vec<PointStruct> = Vec::with_capacity(mutation.upserts.len());
        for upsert in mutation.upserts.iter() {
            let point_id = key_to_point_id(&upsert.key)?;
            let (payload, vectors) =
                values_to_payload(&upsert.value.fields, &self.value_fields_schema)?;

            points.push(PointStruct::new(point_id, vectors, payload));
        }

        if !points.is_empty() {
            self.client
                .upsert_points(UpsertPointsBuilder::new(&self.collection_name, points).wait(true))
                .await?;
        }

        let ids = mutation
            .delete_keys
            .iter()
            .map(key_to_point_id)
            .collect::<Result<Vec<_>>>()?;

        if !ids.is_empty() {
            self.client
                .delete_points(
                    DeletePointsBuilder::new(&self.collection_name)
                        .points(PointsIdsList { ids })
                        .wait(true),
                )
                .await?;
        }

        Ok(())
    }
}
fn key_to_point_id(key_value: &KeyValue) -> Result<PointId> {
    let point_id = match key_value {
        KeyValue::Str(v) => PointId::from(v.to_string()),
        KeyValue::Int64(v) => PointId::from(*v as u64),
        KeyValue::Uuid(v) => PointId::from(v.to_string()),
        e => bail!("Invalid Qdrant point ID: {e}"),
    };

    Ok(point_id)
}

fn values_to_payload(
    value_fields: &[Value],
    schema: &[FieldSchema],
) -> Result<(HashMap<String, QdrantValue>, NamedVectors)> {
    let mut payload = HashMap::with_capacity(value_fields.len());
    let mut vectors = NamedVectors::default();

    for (value, field_schema) in value_fields.iter().zip(schema.iter()) {
        let field_name = &field_schema.name;

        match value {
            Value::Basic(basic_value) => {
                let json_value: serde_json::Value = match basic_value {
                    BasicValue::Bytes(v) => String::from_utf8_lossy(v).into(),
                    BasicValue::Str(v) => v.clone().to_string().into(),
                    BasicValue::Bool(v) => (*v).into(),
                    BasicValue::Int64(v) => (*v).into(),
                    BasicValue::Float32(v) => (*v as f64).into(),
                    BasicValue::Float64(v) => (*v).into(),
                    BasicValue::Range(v) => json!({ "start": v.start, "end": v.end }),
                    BasicValue::Uuid(v) => v.to_string().into(),
                    BasicValue::Date(v) => v.to_string().into(),
                    BasicValue::LocalDateTime(v) => v.to_string().into(),
                    BasicValue::Time(v) => v.to_string().into(),
                    BasicValue::OffsetDateTime(v) => v.to_string().into(),
                    BasicValue::TimeDelta(v) => v.to_string().into(),
                    BasicValue::Json(v) => (**v).clone(),
                    BasicValue::Vector(v) => {
                        let vector = convert_to_vector(v.to_vec());
                        vectors = vectors.add_vector(field_name, vector);
                        continue;
                    }
                };
                payload.insert(field_name.clone(), json_value.into());
            }
            Value::Null => {
                payload.insert(field_name.clone(), QdrantValue { kind: None });
            }
            _ => bail!("Unsupported Value variant: {:?}", value),
        }
    }

    Ok((payload, vectors))
}

fn convert_to_vector(v: Vec<BasicValue>) -> Vec<f32> {
    v.iter()
        .filter_map(|elem| match elem {
            BasicValue::Float32(f) => Some(*f),
            BasicValue::Float64(f) => Some(*f as f32),
            BasicValue::Int64(i) => Some(*i as f32),
            _ => None,
        })
        .collect()
}

fn extract_basic_value(
    point: &ScoredPoint,
    basic_type: &BasicValueType,
    field_name: &str,
) -> Option<BasicValue> {
    match basic_type {
        BasicValueType::Str => point.payload.get(field_name).and_then(|v| {
            v.as_str()
                .map(|s| BasicValue::Str(Arc::from(s.to_string())))
        }),
        BasicValueType::Bool => point
            .payload
            .get(field_name)
            .and_then(|v| v.as_bool().map(BasicValue::Bool)),

        BasicValueType::Int64 => point
            .payload
            .get(field_name)
            .and_then(|v| v.as_integer().map(BasicValue::Int64)),

        BasicValueType::Float32 => point
            .payload
            .get(field_name)
            .and_then(|v| v.as_double().map(|f| BasicValue::Float32(f as f32))),

        BasicValueType::Float64 => point
            .payload
            .get(field_name)
            .and_then(|v| v.as_double().map(BasicValue::Float64)),

        BasicValueType::Json => point
            .payload
            .get(field_name)
            .map(|v| BasicValue::Json(Arc::from(v.clone().into_json()))),

        BasicValueType::Vector(_) => point
            .vectors
            .as_ref()
            .and_then(|v| v.vectors_options.as_ref())
            .and_then(|vectors_options| match vectors_options {
                VectorsOptions::Vector(vector) => {
                    let values = vector
                        .data
                        .iter()
                        .map(|f| BasicValue::Float32(*f))
                        .collect::<Vec<_>>();
                    Some(BasicValue::Vector(Arc::from(values)))
                }
                VectorsOptions::Vectors(vectors) => {
                    vectors.vectors.get(field_name).map(|vector| {
                        let values = vector
                            .data
                            .iter()
                            .map(|f| BasicValue::Float32(*f))
                            .collect::<Vec<_>>();
                        BasicValue::Vector(Arc::from(values))
                    })
                }
            }),

        BasicValueType::Uuid => point
            .payload
            .get(field_name)
            .and_then(|v| v.as_str()?.parse().ok().map(BasicValue::Uuid)),

        BasicValueType::Date => point
            .payload
            .get(field_name)
            .and_then(|v| v.as_str()?.parse().ok().map(BasicValue::Date)),

        BasicValueType::Time => point
            .payload
            .get(field_name)
            .and_then(|v| v.as_str()?.parse().ok().map(BasicValue::Time)),

        BasicValueType::LocalDateTime => point
            .payload
            .get(field_name)
            .and_then(|v| v.as_str()?.parse().ok().map(BasicValue::LocalDateTime)),

        BasicValueType::OffsetDateTime => point
            .payload
            .get(field_name)
            .and_then(|v| v.as_str()?.parse().ok().map(BasicValue::OffsetDateTime)),

        BasicValueType::Range => point.payload.get(field_name).and_then(|v| {
            v.as_struct().and_then(|s| {
                let start = s.fields.get("start").and_then(|f| f.as_integer());
                let end = s.fields.get("end").and_then(|f| f.as_integer());

                match (start, end) {
                    (Some(start), Some(end)) => Some(BasicValue::Range(RangeValue {
                        start: start as usize,
                        end: end as usize,
                    })),
                    _ => None,
                }
            })
        }),

        BasicValueType::Union(typ) => {
            let types = typ.types();

            // Vectors
            match types.iter()
                .find(|typ| matches!(typ, &&BasicValueType::Vector(_)))
                .and_then(|typ| extract_basic_value(point, typ, field_name))
            {
                Some(value) => return Some(value),
                None => {}
            }

            point.payload
                .get(field_name)
                .and_then(|v| v.kind.as_ref().and_then(|kind| match kind {
                    &qdrant::value::Kind::BoolValue(v) if types.contains(&BasicValueType::Bool) => {
                        Some(BasicValue::Bool(v))
                    }
                    &qdrant::value::Kind::IntegerValue(v) if types.contains(&BasicValueType::Int64) => {
                        Some(BasicValue::Int64(v))
                    }
                    &qdrant::value::Kind::DoubleValue(v) if types.contains(&BasicValueType::Float64) => {
                        Some(BasicValue::Float64(v))
                    }
                    &qdrant::value::Kind::DoubleValue(v) if types.contains(&BasicValueType::Float32) => {
                        Some(BasicValue::Float32(v as f32))
                    }
                    // Strings, UUID, DateTime/Date/Time, JSON
                    qdrant::value::Kind::StringValue(v) => types.parse_str(&v).ok(),

                    qdrant::value::Kind::StructValue(_) if types.contains(&BasicValueType::Range) => {
                        extract_basic_value(point, &BasicValueType::Range, field_name)
                    }
                    // Other value kinds
                    _ => None,
                }))
        }

        _ => None,
    }
}

fn into_value(point: &ScoredPoint, schema: &FieldSchema) -> Result<Value> {
    let field_name = &schema.name;
    let typ = schema.value_type.typ.clone();
    let value = match typ {
        ValueType::Basic(basic_type) => {
<<<<<<< HEAD
            let basic_value = extract_basic_value(point, &basic_type, field_name);
=======
            let basic_value = match basic_type {
                BasicValueType::Str => point.payload.get(field_name).and_then(|v| {
                    v.as_str()
                        .map(|s| BasicValue::Str(Arc::from(s.to_string())))
                }),
                BasicValueType::Bool => point
                    .payload
                    .get(field_name)
                    .and_then(|v| v.as_bool().map(BasicValue::Bool)),

                BasicValueType::Int64 => point
                    .payload
                    .get(field_name)
                    .and_then(|v| v.as_integer().map(BasicValue::Int64)),

                BasicValueType::Float32 => point
                    .payload
                    .get(field_name)
                    .and_then(|v| v.as_double().map(|f| BasicValue::Float32(f as f32))),

                BasicValueType::Float64 => point
                    .payload
                    .get(field_name)
                    .and_then(|v| v.as_double().map(BasicValue::Float64)),

                BasicValueType::TimeDelta => point.payload.get(field_name).and_then(|v| {
                    v.as_str()
                        .and_then(|s| parse_duration(s).ok().map(BasicValue::TimeDelta))
                }),

                BasicValueType::Json => point
                    .payload
                    .get(field_name)
                    .map(|v| BasicValue::Json(Arc::from(v.clone().into_json()))),

                BasicValueType::Vector(_) => point
                    .vectors
                    .as_ref()
                    .and_then(|v| v.vectors_options.as_ref())
                    .and_then(|vectors_options| match vectors_options {
                        VectorsOptions::Vector(vector) => {
                            let values = vector
                                .data
                                .iter()
                                .map(|f| BasicValue::Float32(*f))
                                .collect::<Vec<_>>();
                            Some(BasicValue::Vector(Arc::from(values)))
                        }
                        VectorsOptions::Vectors(vectors) => {
                            vectors.vectors.get(field_name).map(|vector| {
                                let values = vector
                                    .data
                                    .iter()
                                    .map(|f| BasicValue::Float32(*f))
                                    .collect::<Vec<_>>();
                                BasicValue::Vector(Arc::from(values))
                            })
                        }
                    }),

                BasicValueType::Uuid => point
                    .payload
                    .get(field_name)
                    .and_then(|v| v.as_str()?.parse().ok().map(BasicValue::Uuid)),

                BasicValueType::Date => point
                    .payload
                    .get(field_name)
                    .and_then(|v| v.as_str()?.parse().ok().map(BasicValue::Date)),

                BasicValueType::Time => point
                    .payload
                    .get(field_name)
                    .and_then(|v| v.as_str()?.parse().ok().map(BasicValue::Time)),

                BasicValueType::LocalDateTime => point
                    .payload
                    .get(field_name)
                    .and_then(|v| v.as_str()?.parse().ok().map(BasicValue::LocalDateTime)),

                BasicValueType::OffsetDateTime => point
                    .payload
                    .get(field_name)
                    .and_then(|v| v.as_str()?.parse().ok().map(BasicValue::OffsetDateTime)),

                BasicValueType::Range => point.payload.get(field_name).and_then(|v| {
                    v.as_struct().and_then(|s| {
                        let start = s.fields.get("start").and_then(|f| f.as_integer());
                        let end = s.fields.get("end").and_then(|f| f.as_integer());

                        match (start, end) {
                            (Some(start), Some(end)) => Some(BasicValue::Range(RangeValue {
                                start: start as usize,
                                end: end as usize,
                            })),
                            _ => None,
                        }
                    })
                }),
                _ => {
                    anyhow::bail!("Unsupported value type")
                }
            };
>>>>>>> ab81d5f5
            basic_value.map(Value::Basic)
        }
        _ => point
            .payload
            .get(field_name)
            .map(|v| Value::from_json(v.clone().into_json(), &typ))
            .transpose()?,
    };

    let final_value = if let Some(v) = value { v } else { Value::Null };
    Ok(final_value)
}

#[async_trait]
impl QueryTarget for ExportContext {
    async fn search(&self, query: VectorMatchQuery) -> Result<QueryResults> {
        let points = self
            .client
            .query(
                QueryPointsBuilder::new(&self.collection_name)
                    .query(Query::new_nearest(query.vector))
                    .limit(query.limit as u64)
                    .using(query.vector_field_name)
                    .with_payload(true)
                    .with_vectors(true),
            )
            .await?
            .result;

        let results = points
            .iter()
            .map(|point| {
                let score = point.score as f64;
                let data = self
                    .all_fields
                    .iter()
                    .map(|schema| into_value(point, schema))
                    .collect::<Result<Vec<_>>>()?;
                Ok(QueryResult { data, score })
            })
            .collect::<Result<Vec<QueryResult>>>()?;
        Ok(QueryResults {
            fields: self.all_fields.clone(),
            results,
        })
    }
}

#[derive(Default)]
pub struct Factory {}

#[derive(Debug, Clone, Serialize, Deserialize, PartialEq, Eq, Hash)]
pub struct CollectionId {
    collection_name: String,
}

impl Display for CollectionId {
    fn fmt(&self, f: &mut std::fmt::Formatter<'_>) -> std::fmt::Result {
        write!(f, "{}", self.collection_name)?;
        Ok(())
    }
}

#[async_trait]
impl StorageFactoryBase for Arc<Factory> {
    type Spec = Spec;
    type DeclarationSpec = ();
    type SetupState = ();
    type SetupStatus = Infallible;
    type Key = String;
    type ExportContext = ExportContext;

    fn name(&self) -> &str {
        "Qdrant"
    }

    fn build(
        self: Arc<Self>,
        data_collections: Vec<TypedExportDataCollectionSpec<Self>>,
        _declarations: Vec<()>,
        _context: Arc<FlowInstanceContext>,
    ) -> Result<(
        Vec<TypedExportDataCollectionBuildOutput<Self>>,
        Vec<(String, ())>,
    )> {
        let data_coll_output = data_collections
            .into_iter()
            .map(|d| {
                if d.key_fields_schema.len() != 1 {
                    api_bail!(
                        "Expected one primary key field for the point ID. Got {}.",
                        d.key_fields_schema.len()
                    )
                }

                let collection_name = d.spec.collection_name.clone();

                let export_context = Arc::new(ExportContext::new(
                    d.spec.grpc_url,
                    d.spec.collection_name.clone(),
                    d.spec.api_key,
                    d.key_fields_schema,
                    d.value_fields_schema,
                )?);
                let query_target = export_context.clone();
                let executors = async move {
                    Ok(TypedExportTargetExecutors {
                        export_context,
                        query_target: Some(query_target as Arc<dyn QueryTarget>),
                    })
                };
                Ok(TypedExportDataCollectionBuildOutput {
                    executors: executors.boxed(),
                    setup_key: collection_name,
                    desired_setup_state: (),
                })
            })
            .collect::<Result<Vec<_>>>()?;
        Ok((data_coll_output, vec![]))
    }

    async fn check_setup_status(
        &self,
        _key: String,
        _desired: Option<()>,
        _existing: setup::CombinedState<()>,
        _auth_registry: &Arc<AuthRegistry>,
    ) -> Result<Self::SetupStatus> {
        Err(anyhow!("Set `setup_by_user` to `true` to export to Qdrant")) as Result<Infallible, _>
    }

    fn check_state_compatibility(
        &self,
        _desired: &(),
        _existing: &(),
    ) -> Result<SetupStateCompatibility> {
        Ok(SetupStateCompatibility::Compatible)
    }

    fn describe_resource(&self, key: &String) -> Result<String> {
        Ok(format!("Qdrant collection {}", key))
    }

    async fn apply_mutation(
        &self,
        mutations: Vec<ExportTargetMutationWithContext<'async_trait, ExportContext>>,
    ) -> Result<()> {
        for mutation_w_ctx in mutations.into_iter() {
            mutation_w_ctx
                .export_context
                .apply_mutation(mutation_w_ctx.mutation)
                .await?;
        }
        Ok(())
    }

    async fn apply_setup_changes(
        &self,
        _setup_status: Vec<&'async_trait Self::SetupStatus>,
    ) -> Result<()> {
        Err(anyhow!("Qdrant does not support setup changes"))
    }
}<|MERGE_RESOLUTION|>--- conflicted
+++ resolved
@@ -6,12 +6,7 @@
 use crate::base::duration::parse_duration;
 use crate::ops::sdk::*;
 use crate::setup;
-<<<<<<< HEAD
-use crate::utils::union::ParseStr;
-use anyhow::{bail, Result};
-=======
 use anyhow::{Result, bail};
->>>>>>> ab81d5f5
 use futures::FutureExt;
 use qdrant_client::Qdrant;
 use qdrant_client::qdrant::vectors_output::VectorsOptions;
@@ -196,6 +191,12 @@
             .payload
             .get(field_name)
             .and_then(|v| v.as_double().map(BasicValue::Float64)),
+
+        BasicValueType::TimeDelta => point.payload.get(field_name).and_then(|v| {
+            v.as_str()
+                .and_then(|s| parse_duration(s).ok().map(BasicValue::TimeDelta))
+        }),
+
 
         BasicValueType::Json => point
             .payload
@@ -314,113 +315,7 @@
     let typ = schema.value_type.typ.clone();
     let value = match typ {
         ValueType::Basic(basic_type) => {
-<<<<<<< HEAD
             let basic_value = extract_basic_value(point, &basic_type, field_name);
-=======
-            let basic_value = match basic_type {
-                BasicValueType::Str => point.payload.get(field_name).and_then(|v| {
-                    v.as_str()
-                        .map(|s| BasicValue::Str(Arc::from(s.to_string())))
-                }),
-                BasicValueType::Bool => point
-                    .payload
-                    .get(field_name)
-                    .and_then(|v| v.as_bool().map(BasicValue::Bool)),
-
-                BasicValueType::Int64 => point
-                    .payload
-                    .get(field_name)
-                    .and_then(|v| v.as_integer().map(BasicValue::Int64)),
-
-                BasicValueType::Float32 => point
-                    .payload
-                    .get(field_name)
-                    .and_then(|v| v.as_double().map(|f| BasicValue::Float32(f as f32))),
-
-                BasicValueType::Float64 => point
-                    .payload
-                    .get(field_name)
-                    .and_then(|v| v.as_double().map(BasicValue::Float64)),
-
-                BasicValueType::TimeDelta => point.payload.get(field_name).and_then(|v| {
-                    v.as_str()
-                        .and_then(|s| parse_duration(s).ok().map(BasicValue::TimeDelta))
-                }),
-
-                BasicValueType::Json => point
-                    .payload
-                    .get(field_name)
-                    .map(|v| BasicValue::Json(Arc::from(v.clone().into_json()))),
-
-                BasicValueType::Vector(_) => point
-                    .vectors
-                    .as_ref()
-                    .and_then(|v| v.vectors_options.as_ref())
-                    .and_then(|vectors_options| match vectors_options {
-                        VectorsOptions::Vector(vector) => {
-                            let values = vector
-                                .data
-                                .iter()
-                                .map(|f| BasicValue::Float32(*f))
-                                .collect::<Vec<_>>();
-                            Some(BasicValue::Vector(Arc::from(values)))
-                        }
-                        VectorsOptions::Vectors(vectors) => {
-                            vectors.vectors.get(field_name).map(|vector| {
-                                let values = vector
-                                    .data
-                                    .iter()
-                                    .map(|f| BasicValue::Float32(*f))
-                                    .collect::<Vec<_>>();
-                                BasicValue::Vector(Arc::from(values))
-                            })
-                        }
-                    }),
-
-                BasicValueType::Uuid => point
-                    .payload
-                    .get(field_name)
-                    .and_then(|v| v.as_str()?.parse().ok().map(BasicValue::Uuid)),
-
-                BasicValueType::Date => point
-                    .payload
-                    .get(field_name)
-                    .and_then(|v| v.as_str()?.parse().ok().map(BasicValue::Date)),
-
-                BasicValueType::Time => point
-                    .payload
-                    .get(field_name)
-                    .and_then(|v| v.as_str()?.parse().ok().map(BasicValue::Time)),
-
-                BasicValueType::LocalDateTime => point
-                    .payload
-                    .get(field_name)
-                    .and_then(|v| v.as_str()?.parse().ok().map(BasicValue::LocalDateTime)),
-
-                BasicValueType::OffsetDateTime => point
-                    .payload
-                    .get(field_name)
-                    .and_then(|v| v.as_str()?.parse().ok().map(BasicValue::OffsetDateTime)),
-
-                BasicValueType::Range => point.payload.get(field_name).and_then(|v| {
-                    v.as_struct().and_then(|s| {
-                        let start = s.fields.get("start").and_then(|f| f.as_integer());
-                        let end = s.fields.get("end").and_then(|f| f.as_integer());
-
-                        match (start, end) {
-                            (Some(start), Some(end)) => Some(BasicValue::Range(RangeValue {
-                                start: start as usize,
-                                end: end as usize,
-                            })),
-                            _ => None,
-                        }
-                    })
-                }),
-                _ => {
-                    anyhow::bail!("Unsupported value type")
-                }
-            };
->>>>>>> ab81d5f5
             basic_value.map(Value::Basic)
         }
         _ => point
