--- conflicted
+++ resolved
@@ -242,39 +242,9 @@
     for (value, field_info) in value_fields.iter().zip(fields_info.iter()) {
         let field_name = &field_info.field_schema.name;
         match value {
-<<<<<<< HEAD
-            Value::Basic(basic_value) => {
-                let json_value: serde_json::Value = match basic_value {
-                    BasicValue::Bytes(v) => String::from_utf8_lossy(v).into(),
-                    BasicValue::Str(v) => v.clone().to_string().into(),
-                    BasicValue::Bool(v) => (*v).into(),
-                    BasicValue::Int64(v) => (*v).into(),
-                    BasicValue::Float32(v) => (*v as f64).into(),
-                    BasicValue::Float64(v) => (*v).into(),
-                    BasicValue::Range(v) => json!({ "start": v.start, "end": v.end }),
-                    BasicValue::Uuid(v) => v.to_string().into(),
-                    BasicValue::Date(v) => v.to_string().into(),
-                    BasicValue::Time(v) => v.to_string().into(),
-                    BasicValue::LocalDateTime(v) => v.to_string().into(),
-                    BasicValue::OffsetDateTime(v) => v.to_string().into(),
-                    BasicValue::TimeDelta(v) => v.to_string().into(),
-                    BasicValue::Json(v) => (**v).clone(),
-                    BasicValue::Vector(v) => {
-                        if field_info.is_qdrant_vector {
-                            let vector = encode_vector(v.as_ref())?;
-                            vectors = vectors.add_vector(field_name, vector);
-                            continue;
-                        }
-                        serde_json::to_value(v)?
-                    }
-                    BasicValue::UnionVariant { value, .. } => serde_json::to_value(value)?,
-                };
-                payload.insert(field_name.clone(), json_value.into());
-=======
             Value::Basic(BasicValue::Vector(v)) if field_info.is_qdrant_vector => {
                 let vector = encode_vector(v.as_ref())?;
                 vectors = vectors.add_vector(field_name, vector);
->>>>>>> 0f97c6ff
             }
             v => {
                 let json_value = serde_json::to_value(TypedValue {
