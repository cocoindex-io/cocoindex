--- conflicted
+++ resolved
@@ -395,8 +395,6 @@
 #[cfg(test)]
 mod tests {
     use super::*;
-<<<<<<< HEAD
-<<<<<<< HEAD
     use crate::base::schema::*;
     use expect_test::expect;
     use serde_json::json;
@@ -1369,984 +1367,6 @@
               "type": "string"
             }"#]]
         .assert_eq(&serde_json::to_string_pretty(&json_schema).unwrap());
-=======
-    use crate::base::schema::{
-        BasicValueType, EnrichedValueType, FieldSchema, StructSchema, ValueType,
-    };
-=======
-    use crate::base::schema::*;
-    use expect_test::expect;
-    use serde_json::json;
->>>>>>> afea19da
-    use std::sync::Arc;
-
-    fn create_test_options() -> ToJsonSchemaOptions {
-        ToJsonSchemaOptions {
-            fields_always_required: false,
-            supports_format: true,
-            extract_descriptions: false,
-            top_level_must_be_object: false,
-        }
-    }
-
-    fn create_test_options_with_extracted_descriptions() -> ToJsonSchemaOptions {
-        ToJsonSchemaOptions {
-            fields_always_required: false,
-            supports_format: true,
-            extract_descriptions: true,
-            top_level_must_be_object: false,
-        }
-    }
-
-    fn create_test_options_always_required() -> ToJsonSchemaOptions {
-        ToJsonSchemaOptions {
-            fields_always_required: true,
-            supports_format: true,
-            extract_descriptions: false,
-            top_level_must_be_object: false,
-        }
-    }
-
-    fn create_test_options_top_level_object() -> ToJsonSchemaOptions {
-        ToJsonSchemaOptions {
-            fields_always_required: false,
-            supports_format: true,
-            extract_descriptions: false,
-            top_level_must_be_object: true,
-        }
-    }
-
-    fn schema_to_json(schema: &SchemaObject) -> serde_json::Value {
-        serde_json::to_value(schema).unwrap()
-    }
-
-    #[test]
-    fn test_basic_types_str() {
-        let value_type = EnrichedValueType {
-            typ: ValueType::Basic(BasicValueType::Str),
-            nullable: false,
-            attrs: Arc::new(BTreeMap::new()),
-        };
-        let options = create_test_options();
-        let result = build_json_schema(value_type, options).unwrap();
-        let json_schema = schema_to_json(&result.schema);
-
-        expect![[r#"
-            {
-              "type": "string"
-            }"#]]
-        .assert_eq(&serde_json::to_string_pretty(&json_schema).unwrap());
-    }
-
-    #[test]
-    fn test_basic_types_bool() {
-        let value_type = EnrichedValueType {
-            typ: ValueType::Basic(BasicValueType::Bool),
-            nullable: false,
-            attrs: Arc::new(BTreeMap::new()),
-        };
-        let options = create_test_options();
-        let result = build_json_schema(value_type, options).unwrap();
-        let json_schema = schema_to_json(&result.schema);
-
-        expect![[r#"
-            {
-              "type": "boolean"
-            }"#]]
-        .assert_eq(&serde_json::to_string_pretty(&json_schema).unwrap());
-    }
-
-    #[test]
-    fn test_basic_types_int64() {
-        let value_type = EnrichedValueType {
-            typ: ValueType::Basic(BasicValueType::Int64),
-            nullable: false,
-            attrs: Arc::new(BTreeMap::new()),
-        };
-        let options = create_test_options();
-        let result = build_json_schema(value_type, options).unwrap();
-        let json_schema = schema_to_json(&result.schema);
-
-        expect![[r#"
-            {
-              "type": "integer"
-            }"#]]
-        .assert_eq(&serde_json::to_string_pretty(&json_schema).unwrap());
-    }
-
-    #[test]
-    fn test_basic_types_float32() {
-        let value_type = EnrichedValueType {
-            typ: ValueType::Basic(BasicValueType::Float32),
-            nullable: false,
-            attrs: Arc::new(BTreeMap::new()),
-        };
-        let options = create_test_options();
-        let result = build_json_schema(value_type, options).unwrap();
-        let json_schema = schema_to_json(&result.schema);
-
-        expect![[r#"
-            {
-              "type": "number"
-            }"#]]
-        .assert_eq(&serde_json::to_string_pretty(&json_schema).unwrap());
-    }
-
-    #[test]
-    fn test_basic_types_float64() {
-        let value_type = EnrichedValueType {
-            typ: ValueType::Basic(BasicValueType::Float64),
-            nullable: false,
-            attrs: Arc::new(BTreeMap::new()),
-        };
-        let options = create_test_options();
-        let result = build_json_schema(value_type, options).unwrap();
-        let json_schema = schema_to_json(&result.schema);
-
-        expect![[r#"
-            {
-              "type": "number"
-            }"#]]
-        .assert_eq(&serde_json::to_string_pretty(&json_schema).unwrap());
-    }
-
-    #[test]
-    fn test_basic_types_bytes() {
-        let value_type = EnrichedValueType {
-            typ: ValueType::Basic(BasicValueType::Bytes),
-            nullable: false,
-            attrs: Arc::new(BTreeMap::new()),
-        };
-        let options = create_test_options();
-        let result = build_json_schema(value_type, options).unwrap();
-        let json_schema = schema_to_json(&result.schema);
-
-        expect![[r#"
-            {
-              "type": "string"
-            }"#]]
-        .assert_eq(&serde_json::to_string_pretty(&json_schema).unwrap());
-    }
-
-    #[test]
-    fn test_basic_types_range() {
-        let value_type = EnrichedValueType {
-            typ: ValueType::Basic(BasicValueType::Range),
-            nullable: false,
-            attrs: Arc::new(BTreeMap::new()),
-        };
-        let options = create_test_options();
-        let result = build_json_schema(value_type, options).unwrap();
-        let json_schema = schema_to_json(&result.schema);
-
-        expect![[r#"
-            {
-              "description": "A range represented by a list of two positions, start pos (inclusive), end pos (exclusive).",
-              "items": {
-                "type": "integer"
-              },
-              "maxItems": 2,
-              "minItems": 2,
-              "type": "array"
-            }"#]].assert_eq(&serde_json::to_string_pretty(&json_schema).unwrap());
-    }
-
-    #[test]
-    fn test_basic_types_uuid() {
-        let value_type = EnrichedValueType {
-            typ: ValueType::Basic(BasicValueType::Uuid),
-            nullable: false,
-            attrs: Arc::new(BTreeMap::new()),
-        };
-        let options = create_test_options();
-        let result = build_json_schema(value_type, options).unwrap();
-        let json_schema = schema_to_json(&result.schema);
-
-        expect![[r#"
-            {
-              "description": "A UUID, e.g. 123e4567-e89b-12d3-a456-426614174000",
-              "format": "uuid",
-              "type": "string"
-            }"#]]
-        .assert_eq(&serde_json::to_string_pretty(&json_schema).unwrap());
-    }
-
-    #[test]
-    fn test_basic_types_date() {
-        let value_type = EnrichedValueType {
-            typ: ValueType::Basic(BasicValueType::Date),
-            nullable: false,
-            attrs: Arc::new(BTreeMap::new()),
-        };
-        let options = create_test_options();
-        let result = build_json_schema(value_type, options).unwrap();
-        let json_schema = schema_to_json(&result.schema);
-
-        expect![[r#"
-            {
-              "description": "A date in YYYY-MM-DD format, e.g. 2025-03-27",
-              "format": "date",
-              "type": "string"
-            }"#]]
-        .assert_eq(&serde_json::to_string_pretty(&json_schema).unwrap());
-    }
-
-    #[test]
-    fn test_basic_types_time() {
-        let value_type = EnrichedValueType {
-            typ: ValueType::Basic(BasicValueType::Time),
-            nullable: false,
-            attrs: Arc::new(BTreeMap::new()),
-        };
-        let options = create_test_options();
-        let result = build_json_schema(value_type, options).unwrap();
-        let json_schema = schema_to_json(&result.schema);
-
-        expect![[r#"
-            {
-              "description": "A time in HH:MM:SS format, e.g. 13:32:12",
-              "format": "time",
-              "type": "string"
-            }"#]]
-        .assert_eq(&serde_json::to_string_pretty(&json_schema).unwrap());
-    }
-
-    #[test]
-    fn test_basic_types_local_date_time() {
-        let value_type = EnrichedValueType {
-            typ: ValueType::Basic(BasicValueType::LocalDateTime),
-            nullable: false,
-            attrs: Arc::new(BTreeMap::new()),
-        };
-        let options = create_test_options();
-        let result = build_json_schema(value_type, options).unwrap();
-        let json_schema = schema_to_json(&result.schema);
-
-        expect![[r#"
-            {
-              "description": "Date time without timezone offset in YYYY-MM-DDTHH:MM:SS format, e.g. 2025-03-27T13:32:12",
-              "format": "date-time",
-              "type": "string"
-            }"#]].assert_eq(&serde_json::to_string_pretty(&json_schema).unwrap());
-    }
-
-    #[test]
-    fn test_basic_types_offset_date_time() {
-        let value_type = EnrichedValueType {
-            typ: ValueType::Basic(BasicValueType::OffsetDateTime),
-            nullable: false,
-            attrs: Arc::new(BTreeMap::new()),
-        };
-        let options = create_test_options();
-        let result = build_json_schema(value_type, options).unwrap();
-        let json_schema = schema_to_json(&result.schema);
-
-        expect![[r#"
-            {
-              "description": "Date time with timezone offset in RFC3339, e.g. 2025-03-27T13:32:12Z, 2025-03-27T07:32:12.313-06:00",
-              "format": "date-time",
-              "type": "string"
-            }"#]].assert_eq(&serde_json::to_string_pretty(&json_schema).unwrap());
-    }
-
-    #[test]
-    fn test_basic_types_time_delta() {
-        let value_type = EnrichedValueType {
-            typ: ValueType::Basic(BasicValueType::TimeDelta),
-            nullable: false,
-            attrs: Arc::new(BTreeMap::new()),
-        };
-        let options = create_test_options();
-        let result = build_json_schema(value_type, options).unwrap();
-        let json_schema = schema_to_json(&result.schema);
-
-        expect![[r#"
-            {
-              "description": "A duration, e.g. 'PT1H2M3S' (ISO 8601) or '1 day 2 hours 3 seconds'",
-              "format": "duration",
-              "type": "string"
-            }"#]]
-        .assert_eq(&serde_json::to_string_pretty(&json_schema).unwrap());
-    }
-
-    #[test]
-    fn test_basic_types_json() {
-        let value_type = EnrichedValueType {
-            typ: ValueType::Basic(BasicValueType::Json),
-            nullable: false,
-            attrs: Arc::new(BTreeMap::new()),
-        };
-        let options = create_test_options();
-        let result = build_json_schema(value_type, options).unwrap();
-        let json_schema = schema_to_json(&result.schema);
-
-        expect!["{}"].assert_eq(&serde_json::to_string_pretty(&json_schema).unwrap());
-    }
-
-    #[test]
-    fn test_basic_types_vector() {
-        let value_type = EnrichedValueType {
-            typ: ValueType::Basic(BasicValueType::Vector(VectorTypeSchema {
-                element_type: Box::new(BasicValueType::Str),
-                dimension: Some(3),
-            })),
-            nullable: false,
-            attrs: Arc::new(BTreeMap::new()),
-        };
-        let options = create_test_options();
-        let result = build_json_schema(value_type, options).unwrap();
-        let json_schema = schema_to_json(&result.schema);
-
-        expect![[r#"
-            {
-              "items": {
-                "type": "string"
-              },
-              "maxItems": 3,
-              "minItems": 3,
-              "type": "array"
-            }"#]]
-        .assert_eq(&serde_json::to_string_pretty(&json_schema).unwrap());
-    }
-
-    #[test]
-    fn test_basic_types_union() {
-        let value_type = EnrichedValueType {
-            typ: ValueType::Basic(BasicValueType::Union(UnionTypeSchema {
-                types: vec![BasicValueType::Str, BasicValueType::Int64],
-            })),
-            nullable: false,
-            attrs: Arc::new(BTreeMap::new()),
-        };
-        let options = create_test_options();
-        let result = build_json_schema(value_type, options).unwrap();
-        let json_schema = schema_to_json(&result.schema);
-
-        expect![[r#"
-            {
-              "oneOf": [
-                {
-                  "type": "string"
-                },
-                {
-                  "type": "integer"
-                }
-              ]
-            }"#]]
-        .assert_eq(&serde_json::to_string_pretty(&json_schema).unwrap());
-    }
-
-    #[test]
-    fn test_nullable_basic_type() {
-        let value_type = EnrichedValueType {
-            typ: ValueType::Basic(BasicValueType::Str),
-            nullable: true,
-            attrs: Arc::new(BTreeMap::new()),
-        };
-        let options = create_test_options();
-        let result = build_json_schema(value_type, options).unwrap();
-        let json_schema = schema_to_json(&result.schema);
-
-        expect![[r#"
-            {
-              "type": "string"
-            }"#]]
-        .assert_eq(&serde_json::to_string_pretty(&json_schema).unwrap());
-    }
-
-    #[test]
-    fn test_struct_type_simple() {
-        let value_type = EnrichedValueType {
-            typ: ValueType::Struct(StructSchema {
-                fields: Arc::new(vec![
-                    FieldSchema::new(
-                        "name",
-                        EnrichedValueType {
-                            typ: ValueType::Basic(BasicValueType::Str),
-                            nullable: false,
-                            attrs: Arc::new(BTreeMap::new()),
-                        },
-                    ),
-                    FieldSchema::new(
-                        "age",
-                        EnrichedValueType {
-                            typ: ValueType::Basic(BasicValueType::Int64),
-                            nullable: false,
-                            attrs: Arc::new(BTreeMap::new()),
-                        },
-                    ),
-                ]),
-                description: None,
-            }),
-            nullable: false,
-            attrs: Arc::new(BTreeMap::new()),
-        };
-        let options = create_test_options();
-        let result = build_json_schema(value_type, options).unwrap();
-        let json_schema = schema_to_json(&result.schema);
-
-        expect![[r#"
-            {
-              "additionalProperties": false,
-              "properties": {
-                "age": {
-                  "type": "integer"
-                },
-                "name": {
-                  "type": "string"
-                }
-              },
-              "required": [
-                "age",
-                "name"
-              ],
-              "type": "object"
-            }"#]]
-        .assert_eq(&serde_json::to_string_pretty(&json_schema).unwrap());
-    }
-
-    #[test]
-    fn test_struct_type_with_optional_field() {
-        let value_type = EnrichedValueType {
-            typ: ValueType::Struct(StructSchema {
-                fields: Arc::new(vec![
-                    FieldSchema::new(
-                        "name",
-                        EnrichedValueType {
-                            typ: ValueType::Basic(BasicValueType::Str),
-                            nullable: false,
-                            attrs: Arc::new(BTreeMap::new()),
-                        },
-                    ),
-                    FieldSchema::new(
-                        "age",
-                        EnrichedValueType {
-                            typ: ValueType::Basic(BasicValueType::Int64),
-                            nullable: true,
-                            attrs: Arc::new(BTreeMap::new()),
-                        },
-                    ),
-                ]),
-                description: None,
-            }),
-            nullable: false,
-            attrs: Arc::new(BTreeMap::new()),
-        };
-        let options = create_test_options();
-        let result = build_json_schema(value_type, options).unwrap();
-        let json_schema = schema_to_json(&result.schema);
-
-        expect![[r#"
-            {
-              "additionalProperties": false,
-              "properties": {
-                "age": {
-                  "type": "integer"
-                },
-                "name": {
-                  "type": "string"
-                }
-              },
-              "required": [
-                "name"
-              ],
-              "type": "object"
-            }"#]]
-        .assert_eq(&serde_json::to_string_pretty(&json_schema).unwrap());
-    }
-
-    #[test]
-    fn test_struct_type_with_description() {
-        let value_type = EnrichedValueType {
-            typ: ValueType::Struct(StructSchema {
-                fields: Arc::new(vec![FieldSchema::new(
-                    "name",
-                    EnrichedValueType {
-                        typ: ValueType::Basic(BasicValueType::Str),
-                        nullable: false,
-                        attrs: Arc::new(BTreeMap::new()),
-                    },
-                )]),
-                description: Some("A person".into()),
-            }),
-            nullable: false,
-            attrs: Arc::new(BTreeMap::new()),
-        };
-        let options = create_test_options();
-        let result = build_json_schema(value_type, options).unwrap();
-        let json_schema = schema_to_json(&result.schema);
-
-        expect![[r#"
-            {
-              "additionalProperties": false,
-              "description": "A person",
-              "properties": {
-                "name": {
-                  "type": "string"
-                }
-              },
-              "required": [
-                "name"
-              ],
-              "type": "object"
-            }"#]]
-        .assert_eq(&serde_json::to_string_pretty(&json_schema).unwrap());
-    }
-
-    #[test]
-    fn test_struct_type_with_extracted_descriptions() {
-        let value_type = EnrichedValueType {
-            typ: ValueType::Struct(StructSchema {
-                fields: Arc::new(vec![FieldSchema::new(
-                    "name",
-                    EnrichedValueType {
-                        typ: ValueType::Basic(BasicValueType::Str),
-                        nullable: false,
-                        attrs: Arc::new(BTreeMap::new()),
-                    },
-                )]),
-                description: Some("A person".into()),
-            }),
-            nullable: false,
-            attrs: Arc::new(BTreeMap::new()),
-        };
-        let options = create_test_options_with_extracted_descriptions();
-        let result = build_json_schema(value_type, options).unwrap();
-        let json_schema = schema_to_json(&result.schema);
-
-        expect![[r#"
-            {
-              "additionalProperties": false,
-              "properties": {
-                "name": {
-                  "type": "string"
-                }
-              },
-              "required": [
-                "name"
-              ],
-              "type": "object"
-            }"#]]
-        .assert_eq(&serde_json::to_string_pretty(&json_schema).unwrap());
-
-        // Check that description was extracted to extra instructions
-        assert!(result.extra_instructions.is_some());
-        let instructions = result.extra_instructions.unwrap();
-        assert!(instructions.contains("A person"));
-    }
-
-    #[test]
-    fn test_struct_type_always_required() {
-        let value_type = EnrichedValueType {
-            typ: ValueType::Struct(StructSchema {
-                fields: Arc::new(vec![
-                    FieldSchema::new(
-                        "name",
-                        EnrichedValueType {
-                            typ: ValueType::Basic(BasicValueType::Str),
-                            nullable: false,
-                            attrs: Arc::new(BTreeMap::new()),
-                        },
-                    ),
-                    FieldSchema::new(
-                        "age",
-                        EnrichedValueType {
-                            typ: ValueType::Basic(BasicValueType::Int64),
-                            nullable: true,
-                            attrs: Arc::new(BTreeMap::new()),
-                        },
-                    ),
-                ]),
-                description: None,
-            }),
-            nullable: false,
-            attrs: Arc::new(BTreeMap::new()),
-        };
-        let options = create_test_options_always_required();
-        let result = build_json_schema(value_type, options).unwrap();
-        let json_schema = schema_to_json(&result.schema);
-
-        expect![[r#"
-            {
-              "additionalProperties": false,
-              "properties": {
-                "age": {
-                  "type": [
-                    "integer",
-                    "null"
-                  ]
-                },
-                "name": {
-                  "type": "string"
-                }
-              },
-              "required": [
-                "age",
-                "name"
-              ],
-              "type": "object"
-            }"#]]
-        .assert_eq(&serde_json::to_string_pretty(&json_schema).unwrap());
-    }
-
-    #[test]
-    fn test_table_type_utable() {
-        let value_type = EnrichedValueType {
-            typ: ValueType::Table(TableSchema {
-                kind: TableKind::UTable,
-                row: StructSchema {
-                    fields: Arc::new(vec![
-                        FieldSchema::new(
-                            "id",
-                            EnrichedValueType {
-                                typ: ValueType::Basic(BasicValueType::Int64),
-                                nullable: false,
-                                attrs: Arc::new(BTreeMap::new()),
-                            },
-                        ),
-                        FieldSchema::new(
-                            "name",
-                            EnrichedValueType {
-                                typ: ValueType::Basic(BasicValueType::Str),
-                                nullable: false,
-                                attrs: Arc::new(BTreeMap::new()),
-                            },
-                        ),
-                    ]),
-                    description: None,
-                },
-            }),
-            nullable: false,
-            attrs: Arc::new(BTreeMap::new()),
-        };
-        let options = create_test_options();
-        let result = build_json_schema(value_type, options).unwrap();
-        let json_schema = schema_to_json(&result.schema);
-
-        expect![[r#"
-            {
-              "items": {
-                "additionalProperties": false,
-                "properties": {
-                  "id": {
-                    "type": "integer"
-                  },
-                  "name": {
-                    "type": "string"
-                  }
-                },
-                "required": [
-                  "id",
-                  "name"
-                ],
-                "type": "object"
-              },
-              "type": "array"
-            }"#]]
-        .assert_eq(&serde_json::to_string_pretty(&json_schema).unwrap());
-    }
-
-    #[test]
-    fn test_table_type_ktable() {
-        let value_type = EnrichedValueType {
-            typ: ValueType::Table(TableSchema {
-                kind: TableKind::KTable(KTableInfo { num_key_parts: 1 }),
-                row: StructSchema {
-                    fields: Arc::new(vec![
-                        FieldSchema::new(
-                            "id",
-                            EnrichedValueType {
-                                typ: ValueType::Basic(BasicValueType::Int64),
-                                nullable: false,
-                                attrs: Arc::new(BTreeMap::new()),
-                            },
-                        ),
-                        FieldSchema::new(
-                            "name",
-                            EnrichedValueType {
-                                typ: ValueType::Basic(BasicValueType::Str),
-                                nullable: false,
-                                attrs: Arc::new(BTreeMap::new()),
-                            },
-                        ),
-                    ]),
-                    description: None,
-                },
-            }),
-            nullable: false,
-            attrs: Arc::new(BTreeMap::new()),
-        };
-        let options = create_test_options();
-        let result = build_json_schema(value_type, options).unwrap();
-        let json_schema = schema_to_json(&result.schema);
-
-        expect![[r#"
-            {
-              "items": {
-                "additionalProperties": false,
-                "properties": {
-                  "id": {
-                    "type": "integer"
-                  },
-                  "name": {
-                    "type": "string"
-                  }
-                },
-                "required": [
-                  "id",
-                  "name"
-                ],
-                "type": "object"
-              },
-              "type": "array"
-            }"#]]
-        .assert_eq(&serde_json::to_string_pretty(&json_schema).unwrap());
-    }
-
-    #[test]
-    fn test_table_type_ltable() {
-        let value_type = EnrichedValueType {
-            typ: ValueType::Table(TableSchema {
-                kind: TableKind::LTable,
-                row: StructSchema {
-                    fields: Arc::new(vec![FieldSchema::new(
-                        "value",
-                        EnrichedValueType {
-                            typ: ValueType::Basic(BasicValueType::Str),
-                            nullable: false,
-                            attrs: Arc::new(BTreeMap::new()),
-                        },
-                    )]),
-                    description: None,
-                },
-            }),
-            nullable: false,
-            attrs: Arc::new(BTreeMap::new()),
-        };
-        let options = create_test_options();
-        let result = build_json_schema(value_type, options).unwrap();
-        let json_schema = schema_to_json(&result.schema);
-
-        expect![[r#"
-            {
-              "items": {
-                "additionalProperties": false,
-                "properties": {
-                  "value": {
-                    "type": "string"
-                  }
-                },
-                "required": [
-                  "value"
-                ],
-                "type": "object"
-              },
-              "type": "array"
-            }"#]]
-        .assert_eq(&serde_json::to_string_pretty(&json_schema).unwrap());
-    }
-
-    #[test]
-    fn test_top_level_must_be_object_with_basic_type() {
-        let value_type = EnrichedValueType {
-            typ: ValueType::Basic(BasicValueType::Str),
-            nullable: false,
-            attrs: Arc::new(BTreeMap::new()),
-        };
-        let options = create_test_options_top_level_object();
-        let result = build_json_schema(value_type, options).unwrap();
-        let json_schema = schema_to_json(&result.schema);
-
-        expect![[r#"
-            {
-              "additionalProperties": false,
-              "properties": {
-                "value": {
-                  "type": "string"
-                }
-              },
-              "required": [
-                "value"
-              ],
-              "type": "object"
-            }"#]]
-        .assert_eq(&serde_json::to_string_pretty(&json_schema).unwrap());
-
-        // Check that value extractor has the wrapper field name
-        assert_eq!(
-            result.value_extractor.object_wrapper_field_name,
-            Some("value".to_string())
-        );
-    }
-
-    #[test]
-    fn test_top_level_must_be_object_with_struct_type() {
-        let value_type = EnrichedValueType {
-            typ: ValueType::Struct(StructSchema {
-                fields: Arc::new(vec![FieldSchema::new(
-                    "name",
-                    EnrichedValueType {
-                        typ: ValueType::Basic(BasicValueType::Str),
-                        nullable: false,
-                        attrs: Arc::new(BTreeMap::new()),
-                    },
-                )]),
-                description: None,
-            }),
-            nullable: false,
-            attrs: Arc::new(BTreeMap::new()),
-        };
-        let options = create_test_options_top_level_object();
-        let result = build_json_schema(value_type, options).unwrap();
-        let json_schema = schema_to_json(&result.schema);
-
-        expect![[r#"
-            {
-              "additionalProperties": false,
-              "properties": {
-                "name": {
-                  "type": "string"
-                }
-              },
-              "required": [
-                "name"
-              ],
-              "type": "object"
-            }"#]]
-        .assert_eq(&serde_json::to_string_pretty(&json_schema).unwrap());
-
-        // Check that value extractor has no wrapper field name since it's already a struct
-        assert_eq!(result.value_extractor.object_wrapper_field_name, None);
-    }
-
-    #[test]
-    fn test_nested_struct() {
-        let value_type = EnrichedValueType {
-            typ: ValueType::Struct(StructSchema {
-                fields: Arc::new(vec![FieldSchema::new(
-                    "person",
-                    EnrichedValueType {
-                        typ: ValueType::Struct(StructSchema {
-                            fields: Arc::new(vec![
-                                FieldSchema::new(
-                                    "name",
-                                    EnrichedValueType {
-                                        typ: ValueType::Basic(BasicValueType::Str),
-                                        nullable: false,
-                                        attrs: Arc::new(BTreeMap::new()),
-                                    },
-                                ),
-                                FieldSchema::new(
-                                    "age",
-                                    EnrichedValueType {
-                                        typ: ValueType::Basic(BasicValueType::Int64),
-                                        nullable: false,
-                                        attrs: Arc::new(BTreeMap::new()),
-                                    },
-                                ),
-                            ]),
-                            description: None,
-                        }),
-                        nullable: false,
-                        attrs: Arc::new(BTreeMap::new()),
-                    },
-                )]),
-                description: None,
-            }),
-            nullable: false,
-            attrs: Arc::new(BTreeMap::new()),
-        };
-        let options = create_test_options();
-        let result = build_json_schema(value_type, options).unwrap();
-        let json_schema = schema_to_json(&result.schema);
-
-        expect![[r#"
-            {
-              "additionalProperties": false,
-              "properties": {
-                "person": {
-                  "additionalProperties": false,
-                  "properties": {
-                    "age": {
-                      "type": "integer"
-                    },
-                    "name": {
-                      "type": "string"
-                    }
-                  },
-                  "required": [
-                    "age",
-                    "name"
-                  ],
-                  "type": "object"
-                }
-              },
-              "required": [
-                "person"
-              ],
-              "type": "object"
-            }"#]]
-        .assert_eq(&serde_json::to_string_pretty(&json_schema).unwrap());
-    }
-
-    #[test]
-    fn test_value_extractor_basic_type() {
-        let value_type = EnrichedValueType {
-            typ: ValueType::Basic(BasicValueType::Str),
-            nullable: false,
-            attrs: Arc::new(BTreeMap::new()),
-        };
-        let options = create_test_options();
-        let result = build_json_schema(value_type, options).unwrap();
-
-        // Test extracting a string value
-        let json_value = json!("hello world");
-        let extracted = result.value_extractor.extract_value(json_value).unwrap();
-        assert!(
-            matches!(extracted, crate::base::value::Value::Basic(crate::base::value::BasicValue::Str(s)) if s.as_ref() == "hello world")
-        );
-    }
-
-    #[test]
-    fn test_value_extractor_with_wrapper() {
-        let value_type = EnrichedValueType {
-            typ: ValueType::Basic(BasicValueType::Str),
-            nullable: false,
-            attrs: Arc::new(BTreeMap::new()),
-        };
-        let options = create_test_options_top_level_object();
-        let result = build_json_schema(value_type, options).unwrap();
-
-        // Test extracting a wrapped value
-        let json_value = json!({"value": "hello world"});
-        let extracted = result.value_extractor.extract_value(json_value).unwrap();
-        assert!(
-            matches!(extracted, crate::base::value::Value::Basic(crate::base::value::BasicValue::Str(s)) if s.as_ref() == "hello world")
-        );
-    }
-
-    #[test]
-    fn test_no_format_support() {
-        let value_type = EnrichedValueType {
-            typ: ValueType::Basic(BasicValueType::Uuid),
-            nullable: false,
-            attrs: Arc::new(BTreeMap::new()),
-        };
-        let options = ToJsonSchemaOptions {
-            fields_always_required: false,
-            supports_format: false,
-            extract_descriptions: false,
-            top_level_must_be_object: false,
-        };
-        let result = build_json_schema(value_type, options).unwrap();
-        let json_schema = schema_to_json(&result.schema);
-
-        expect![[r#"
-            {
-              "description": "A UUID, e.g. 123e4567-e89b-12d3-a456-426614174000",
-              "type": "string"
-            }"#]]
-        .assert_eq(&serde_json::to_string_pretty(&json_schema).unwrap());
     }
 
     #[test]
@@ -2396,6 +1416,5 @@
         } else {
             panic!("No description found in the schema");
         }
->>>>>>> ef87b68dac10345e67361c4d5d6a3edf44a4af0f
     }
 }