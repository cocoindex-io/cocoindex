--- conflicted
+++ resolved
@@ -1,9 +1,6 @@
 use bytes::Bytes;
-<<<<<<< HEAD
 use pyo3::exceptions::PyTypeError;
-=======
 use numpy::{PyArray1, PyArrayDyn, PyArrayMethods};
->>>>>>> 91b1e84b
 use pyo3::IntoPyObjectExt;
 use pyo3::types::PyAny;
 use pyo3::types::{PyList, PyTuple};
@@ -79,18 +76,10 @@
         value::BasicValue::OffsetDateTime(v) => v.into_bound_py_any(py)?,
         value::BasicValue::TimeDelta(v) => v.into_bound_py_any(py)?,
         value::BasicValue::Json(v) => pythonize(py, v).into_py_result()?,
-<<<<<<< HEAD
-        value::BasicValue::Vector(v) => v
-            .iter()
-            .map(|v| basic_value_to_py_object(py, v))
-            .collect::<PyResult<Vec<_>>>()?
-            .into_bound_py_any(py)?,
+        value::BasicValue::Vector(v) => handle_vector_to_py(py, v)?,
         value::BasicValue::UnionVariant { tag_id, value } => {
             (*tag_id, basic_value_to_py_object(py, &value)?).into_bound_py_any(py)?
         }
-=======
-        value::BasicValue::Vector(v) => handle_vector_to_py(py, v)?,
->>>>>>> 91b1e84b
     };
     Ok(result)
 }
@@ -164,31 +153,6 @@
         schema::BasicValueType::Json => {
             value::BasicValue::Json(Arc::from(depythonize::<serde_json::Value>(v)?))
         }
-<<<<<<< HEAD
-        schema::BasicValueType::Vector(elem) => value::BasicValue::Vector(Arc::from(
-            v.extract::<Vec<Bound<'py, PyAny>>>()?
-                .into_iter()
-                .map(|v| basic_value_from_py_object(&elem.element_type, &v))
-                .collect::<PyResult<Vec<_>>>()?,
-        )),
-        schema::BasicValueType::Union(s) => {
-            let mut valid_value = None;
-
-            // Try parsing the value
-            for (i, typ) in s.types.iter().enumerate() {
-                if let Ok(value) = basic_value_from_py_object(typ, v) {
-                    valid_value = Some(value::BasicValue::UnionVariant {
-                        tag_id: i,
-                        value: Box::new(value),
-                    });
-                    break;
-                }
-            }
-
-            valid_value.ok_or_else(|| {
-                PyErr::new::<PyTypeError, _>(format!("invalid union value: {}, available types: {:?}", v, s.types))
-            })?
-=======
         schema::BasicValueType::Vector(elem) => {
             if let Some(vector) = handle_ndarray_from_py(&elem.element_type, v)? {
                 vector
@@ -201,7 +165,24 @@
                         .collect::<PyResult<Vec<_>>>()?,
                 ))
             }
->>>>>>> 91b1e84b
+        }
+        schema::BasicValueType::Union(s) => {
+            let mut valid_value = None;
+
+            // Try parsing the value
+            for (i, typ) in s.types.iter().enumerate() {
+                if let Ok(value) = basic_value_from_py_object(typ, v) {
+                    valid_value = Some(value::BasicValue::UnionVariant {
+                        tag_id: i,
+                        value: Box::new(value),
+                    });
+                    break;
+                }
+            }
+
+            valid_value.ok_or_else(|| {
+                PyErr::new::<PyTypeError, _>(format!("invalid union value: {}, available types: {:?}", v, s.types))
+            })?
         }
     };
     Ok(result)
