use crate::{
    lib_context::{FlowContext, FlowExecutionContext, LibSetupContext},
    ops::{
        get_attachment_factory, get_optional_target_factory,
        interface::{AttachmentSetupKey, FlowInstanceContext, TargetFactory},
    },
    prelude::*,
    setup::{AttachmentsSetupChange, TargetSetupChange},
};

use sqlx::PgPool;
use std::{
    fmt::{Debug, Display},
    str::FromStr,
};

use super::{AllSetupStates, GlobalSetupChange};
use super::{
    CombinedState, DesiredMode, ExistingMode, FlowSetupChange, FlowSetupState, ObjectSetupChange,
    ObjectStatus, ResourceIdentifier, ResourceSetupChange, ResourceSetupInfo, SetupChangeType,
    StateChange, TargetSetupState, db_metadata,
};
use crate::execution::db_tracking_setup;
use std::fmt::Write;

enum MetadataRecordType {
    FlowVersion,
    FlowMetadata,
    TrackingTable,
    Target(String),
}

impl Display for MetadataRecordType {
    fn fmt(&self, f: &mut std::fmt::Formatter<'_>) -> std::fmt::Result {
        match self {
            MetadataRecordType::FlowVersion => f.write_str(db_metadata::FLOW_VERSION_RESOURCE_TYPE),
            MetadataRecordType::FlowMetadata => write!(f, "FlowMetadata"),
            MetadataRecordType::TrackingTable => write!(f, "TrackingTable"),
            MetadataRecordType::Target(target_id) => write!(f, "Target:{target_id}"),
        }
    }
}

impl std::str::FromStr for MetadataRecordType {
    type Err = Error;

    fn from_str(s: &str) -> Result<Self> {
        if s == db_metadata::FLOW_VERSION_RESOURCE_TYPE {
            Ok(Self::FlowVersion)
        } else if s == "FlowMetadata" {
            Ok(Self::FlowMetadata)
        } else if s == "TrackingTable" {
            Ok(Self::TrackingTable)
        } else if let Some(target_id) = s.strip_prefix("Target:") {
            Ok(Self::Target(target_id.to_string()))
        } else {
            internal_bail!("Invalid MetadataRecordType string: {}", s)
        }
    }
}

fn from_metadata_record<S: DeserializeOwned + Debug + Clone>(
    state: Option<serde_json::Value>,
    staging_changes: sqlx::types::Json<Vec<StateChange<serde_json::Value>>>,
    legacy_state_key: Option<serde_json::Value>,
) -> Result<CombinedState<S>> {
    let current: Option<S> = state.map(utils::deser::from_json_value).transpose()?;
    let staging: Vec<StateChange<S>> = (staging_changes.0.into_iter())
        .map(|sc| -> Result<_> {
            Ok(match sc {
                StateChange::Upsert(v) => StateChange::Upsert(utils::deser::from_json_value(v)?),
                StateChange::Delete => StateChange::Delete,
            })
        })
        .collect::<Result<_>>()?;
    Ok(CombinedState {
        current,
        staging,
        legacy_state_key,
    })
}

fn get_export_target_factory(target_type: &str) -> Option<Arc<dyn TargetFactory + Send + Sync>> {
    get_optional_target_factory(target_type)
}

pub async fn get_existing_setup_state(pool: &PgPool) -> Result<AllSetupStates<ExistingMode>> {
    let setup_metadata_records = db_metadata::read_setup_metadata(pool).await?;

    let setup_metadata_records = if let Some(records) = setup_metadata_records {
        records
    } else {
        return Ok(AllSetupStates::default());
    };

    // Group setup metadata records by flow name
    let setup_metadata_records = setup_metadata_records.into_iter().fold(
        BTreeMap::<String, Vec<_>>::new(),
        |mut acc, record| {
            acc.entry(record.flow_name.clone())
                .or_default()
                .push(record);
            acc
        },
    );

    let flows = setup_metadata_records
        .into_iter()
        .map(|(flow_name, metadata_records)| -> Result<_> {
            let mut flow_ss = FlowSetupState::default();
            for metadata_record in metadata_records {
                let state = metadata_record.state;
                let staging_changes = metadata_record.staging_changes;
                match MetadataRecordType::from_str(&metadata_record.resource_type)? {
                    MetadataRecordType::FlowVersion => {
                        flow_ss.seen_flow_metadata_version =
                            db_metadata::parse_flow_version(&state);
                    }
                    MetadataRecordType::FlowMetadata => {
                        flow_ss.metadata = from_metadata_record(state, staging_changes, None)?;
                    }
                    MetadataRecordType::TrackingTable => {
                        flow_ss.tracking_table =
                            from_metadata_record(state, staging_changes, None)?;
                    }
                    MetadataRecordType::Target(target_type) => {
                        let normalized_key = {
                            if let Some(factory) = get_export_target_factory(&target_type) {
                                factory.normalize_setup_key(&metadata_record.key)?
                            } else {
                                metadata_record.key.clone()
                            }
                        };
                        let combined_state = from_metadata_record(
                            state,
                            staging_changes,
                            (normalized_key != metadata_record.key).then_some(metadata_record.key),
                        )?;
                        flow_ss.targets.insert(
                            super::ResourceIdentifier {
                                key: normalized_key,
                                target_kind: target_type,
                            },
                            combined_state,
                        );
                    }
                }
            }
            Ok((flow_name, flow_ss))
        })
        .collect::<Result<_>>()?;

    Ok(AllSetupStates {
        has_metadata_table: true,
        flows,
    })
}

fn diff_state<E, D, T>(
    existing_state: Option<&E>,
    desired_state: Option<&D>,
    diff: impl Fn(Option<&E>, &D) -> Option<StateChange<T>>,
) -> Option<StateChange<T>>
where
    E: PartialEq<D>,
{
    match (existing_state, desired_state) {
        (None, None) => None,
        (Some(_), None) => Some(StateChange::Delete),
        (existing_state, Some(desired_state)) => {
            if existing_state.map(|e| e == desired_state).unwrap_or(false) {
                None
            } else {
                diff(existing_state, desired_state)
            }
        }
    }
}

fn to_object_status<A, B>(existing: Option<A>, desired: Option<B>) -> Option<ObjectStatus> {
    Some(match (&existing, &desired) {
        (Some(_), None) => ObjectStatus::Deleted,
        (None, Some(_)) => ObjectStatus::New,
        (Some(_), Some(_)) => ObjectStatus::Existing,
        (None, None) => return None,
    })
}

#[derive(Debug)]
struct GroupedResourceStates<S: Debug + Clone> {
    desired: Option<S>,
    existing: CombinedState<S>,
}

impl<S: Debug + Clone> Default for GroupedResourceStates<S> {
    fn default() -> Self {
        Self {
            desired: None,
            existing: CombinedState::default(),
        }
    }
}

fn group_states<K: Hash + Eq + std::fmt::Display + std::fmt::Debug + Clone, S: Debug + Clone>(
    desired: impl Iterator<Item = (K, S)>,
    existing: impl Iterator<Item = (K, CombinedState<S>)>,
) -> Result<IndexMap<K, GroupedResourceStates<S>>> {
    let mut grouped: IndexMap<K, GroupedResourceStates<S>> = desired
        .into_iter()
        .map(|(key, state)| {
            (
                key,
                GroupedResourceStates {
                    desired: Some(state.clone()),
                    existing: CombinedState::default(),
                },
            )
        })
        .collect();
    for (key, state) in existing {
        let entry = grouped.entry(key.clone());
        if state.current.is_some() {
            if let indexmap::map::Entry::Occupied(entry) = &entry {
                if entry.get().existing.current.is_some() {
                    internal_bail!("Duplicate existing state for key: {}", entry.key());
                }
            }
        }
        let entry = entry.or_default();
        if let Some(current) = &state.current {
            entry.existing.current = Some(current.clone());
        }
        if let Some(legacy_state_key) = &state.legacy_state_key {
            if entry
                .existing
                .legacy_state_key
                .as_ref()
                .is_some_and(|v| v != legacy_state_key)
            {
                warn!(
                    "inconsistent legacy key: {key}, {:?}",
                    entry.existing.legacy_state_key
                );
            }
            entry.existing.legacy_state_key = Some(legacy_state_key.clone());
        }
        for s in state.staging.iter() {
            match s {
                StateChange::Upsert(v) => {
                    entry.existing.staging.push(StateChange::Upsert(v.clone()))
                }
                StateChange::Delete => entry.existing.staging.push(StateChange::Delete),
            }
        }
    }
    Ok(grouped)
}

async fn collect_attachments_setup_change(
    target_key: &serde_json::Value,
    desired: Option<&TargetSetupState>,
    existing: &CombinedState<TargetSetupState>,
    context: &interface::FlowInstanceContext,
) -> Result<AttachmentsSetupChange> {
    let existing_current_attachments = existing
        .current
        .iter()
        .flat_map(|s| s.attachments.iter())
        .map(|(key, state)| (key.clone(), CombinedState::current(state.clone())));
    let existing_staging_attachments = existing.staging.iter().flat_map(|s| {
        match s {
            StateChange::Upsert(s) => Some(s.attachments.iter().map(|(key, state)| {
                (
                    key.clone(),
                    CombinedState::staging(StateChange::Upsert(state.clone())),
                )
            })),
            StateChange::Delete => None,
        }
        .into_iter()
        .flatten()
    });
    let mut grouped_attachment_states = group_states(
        desired.iter().flat_map(|s| {
            s.attachments
                .iter()
                .map(|(key, state)| (key.clone(), state.clone()))
        }),
        (existing_current_attachments.into_iter())
            .chain(existing_staging_attachments)
            .rev(),
    )?;
    if existing
        .staging
        .iter()
        .any(|s| matches!(s, StateChange::Delete))
    {
        for state in grouped_attachment_states.values_mut() {
            if state
                .existing
                .staging
                .iter()
                .all(|s| matches!(s, StateChange::Delete))
            {
                state.existing.staging.push(StateChange::Delete);
            }
        }
    }

    let mut attachments_change = AttachmentsSetupChange::default();
    for (AttachmentSetupKey(kind, key), setup_state) in grouped_attachment_states.into_iter() {
        let has_diff = setup_state
            .existing
            .has_state_diff(setup_state.desired.as_ref(), |s| s);
        if !has_diff {
            continue;
        }
        attachments_change.has_tracked_state_change = true;
        let factory = get_attachment_factory(&kind)?;
        let is_upsertion = setup_state.desired.is_some();
        if let Some(action) = factory
            .diff_setup_states(
                &target_key,
                &key,
                setup_state.desired,
                setup_state.existing,
                context,
            )
            .await?
        {
            if is_upsertion {
                attachments_change.upserts.push(action);
            } else {
                attachments_change.deletes.push(action);
            }
        }
    }
    Ok(attachments_change)
}

pub async fn diff_flow_setup_states(
    desired_state: Option<&FlowSetupState<DesiredMode>>,
    existing_state: Option<&FlowSetupState<ExistingMode>>,
    flow_instance_ctx: &Arc<FlowInstanceContext>,
) -> Result<FlowSetupChange> {
    let metadata_change = diff_state(
        existing_state.map(|e| &e.metadata),
        desired_state.map(|d| &d.metadata),
        |_, desired_state| Some(StateChange::Upsert(desired_state.clone())),
    );

    // If the source kind has changed, we need to clean the source states.
    let source_names_needs_states_cleanup: BTreeMap<i32, BTreeSet<String>> =
        if let Some(desired_state) = desired_state
            && let Some(existing_state) = existing_state
        {
            let new_source_id_to_kind = desired_state
                .metadata
                .sources
                .values()
                .map(|v| (v.source_id, &v.source_kind))
                .collect::<HashMap<i32, &String>>();

            let mut existing_source_id_to_name_kind =
                BTreeMap::<i32, Vec<(&String, &String)>>::new();
            for (name, setup_state) in existing_state
                .metadata
                .possible_versions()
                .flat_map(|v| v.sources.iter())
            {
                // For backward compatibility, we only process source states for non-empty source kinds.
                if !setup_state.source_kind.is_empty() {
                    existing_source_id_to_name_kind
                        .entry(setup_state.source_id)
                        .or_default()
                        .push((&name, &setup_state.source_kind));
                }
            }

            (existing_source_id_to_name_kind.into_iter())
                .map(|(id, name_kinds)| {
                    let new_kind = new_source_id_to_kind.get(&id).map(|v| *v);
                    let source_names_for_legacy_states = name_kinds
                        .into_iter()
                        .filter_map(|(name, kind)| {
                            if Some(kind) != new_kind {
                                Some(name.clone())
                            } else {
                                None
                            }
                        })
                        .collect::<BTreeSet<_>>();
                    (id, source_names_for_legacy_states)
                })
                .filter(|(_, v)| !v.is_empty())
                .collect::<BTreeMap<_, _>>()
        } else {
            BTreeMap::new()
        };

    let tracking_table_change = db_tracking_setup::TrackingTableSetupChange::new(
        desired_state.map(|d| &d.tracking_table),
        &existing_state
            .map(|e| Cow::Borrowed(&e.tracking_table))
            .unwrap_or_default(),
        source_names_needs_states_cleanup,
    );

    let mut target_resources = Vec::new();
    let mut unknown_resources = Vec::new();

    let grouped_target_resources = group_states(
        desired_state
            .iter()
            .flat_map(|d| d.targets.iter().map(|(k, v)| (k.clone(), v.clone()))),
        existing_state
            .iter()
            .flat_map(|e| e.targets.iter().map(|(k, v)| (k.clone(), v.clone()))),
    )?;
    for (resource_id, target_states_group) in grouped_target_resources.into_iter() {
        let factory = match get_export_target_factory(&resource_id.target_kind) {
            Some(factory) => factory,
            None => {
                unknown_resources.push(resource_id.clone());
                continue;
            }
        };

        let attachments_change = collect_attachments_setup_change(
            &resource_id.key,
            target_states_group.desired.as_ref(),
            &target_states_group.existing,
            &flow_instance_ctx,
        )
        .await?;

        let desired_state = target_states_group.desired.clone();
        let has_tracked_state_change = target_states_group
            .existing
            .has_state_diff(desired_state.as_ref().map(|s| &s.state), |s| &s.state)
            || attachments_change.has_tracked_state_change;
        let existing_without_setup_by_user = CombinedState {
            current: target_states_group
                .existing
                .current
                .and_then(|s| s.state_unless_setup_by_user()),
            staging: target_states_group
                .existing
                .staging
                .into_iter()
                .filter_map(|s| match s {
                    StateChange::Upsert(s) => {
                        s.state_unless_setup_by_user().map(StateChange::Upsert)
                    }
                    StateChange::Delete => Some(StateChange::Delete),
                })
                .collect(),
            legacy_state_key: target_states_group.existing.legacy_state_key.clone(),
        };
        let target_state_to_setup = target_states_group
            .desired
            .and_then(|state| (!state.common.setup_by_user).then_some(state.state));
        let never_setup_by_sys = target_state_to_setup.is_none()
            && existing_without_setup_by_user.current.is_none()
            && existing_without_setup_by_user.staging.is_empty();
        let setup_change = if never_setup_by_sys {
            None
        } else {
            Some(TargetSetupChange {
                target_change: factory
                    .diff_setup_states(
                        &resource_id.key,
                        target_state_to_setup,
                        existing_without_setup_by_user,
                        flow_instance_ctx.clone(),
                    )
                    .await?,
                attachments_change,
            })
        };

        target_resources.push(ResourceSetupInfo {
            key: resource_id.clone(),
            state: desired_state,
            has_tracked_state_change,
            description: factory.describe_resource(&resource_id.key)?,
            setup_change,
            legacy_key: target_states_group
                .existing
                .legacy_state_key
                .map(|legacy_state_key| ResourceIdentifier {
                    target_kind: resource_id.target_kind.clone(),
                    key: legacy_state_key,
                }),
        });
    }
    Ok(FlowSetupChange {
        status: to_object_status(existing_state, desired_state),
        seen_flow_metadata_version: existing_state.and_then(|s| s.seen_flow_metadata_version),
        metadata_change,
        tracking_table: tracking_table_change.map(|c| c.into_setup_info()),
        target_resources,
        unknown_resources,
    })
}

struct ResourceSetupChangeItem<'a, K: 'a, C: ResourceSetupChange> {
    key: &'a K,
    setup_change: &'a C,
}

async fn maybe_update_resource_setup<
    'a,
    K: 'a,
    S: 'a,
    C: ResourceSetupChange,
    ChangeApplierResultFut: Future<Output = Result<()>>,
>(
    resource_kind: &str,
    write: &mut (dyn std::io::Write + Send),
    resources: impl Iterator<Item = &'a ResourceSetupInfo<K, S, C>>,
    apply_change: impl FnOnce(Vec<ResourceSetupChangeItem<'a, K, C>>) -> ChangeApplierResultFut,
) -> Result<()> {
    let mut changes = Vec::new();
    for resource in resources {
        if let Some(setup_change) = &resource.setup_change {
            if setup_change.change_type() != SetupChangeType::NoChange {
                changes.push(ResourceSetupChangeItem {
                    key: &resource.key,
                    setup_change,
                });
                writeln!(write, "{}:", resource.description)?;
                for change in setup_change.describe_changes() {
                    match change {
                        setup::ChangeDescription::Action(action) => {
                            writeln!(write, "  - {action}")?;
                        }
                        setup::ChangeDescription::Note(_) => {}
                    }
                }
            }
        }
    }
    if !changes.is_empty() {
        write!(write, "Pushing change for {resource_kind}...")?;
        apply_change(changes).await?;
        writeln!(write, "DONE")?;
    }
    Ok(())
}

#[instrument(name = "setup.apply_changes_for_flow", skip_all, fields(flow_name = %flow_ctx.flow_name()))]
async fn apply_changes_for_flow(
    write: &mut (dyn std::io::Write + Send),
    flow_ctx: &FlowContext,
    flow_setup_change: &FlowSetupChange,
    existing_setup_state: &mut Option<setup::FlowSetupState<setup::ExistingMode>>,
    pool: &PgPool,
    ignore_target_drop_failures: bool,
) -> Result<()> {
    let Some(status) = flow_setup_change.status else {
        return Ok(());
    };
    let verb = match status {
        ObjectStatus::New => "Creating",
        ObjectStatus::Deleted => "Deleting",
        ObjectStatus::Existing => "Updating resources for ",
        _ => internal_bail!("invalid flow status"),
    };
    write!(write, "\n{verb} flow {}:\n", flow_ctx.flow_name())?;
    // Precompute whether this operation is a deletion so closures can reference it.
    let is_deletion = status == ObjectStatus::Deleted;
    let mut update_info =
        HashMap::<db_metadata::ResourceTypeKey, db_metadata::StateUpdateInfo>::new();

    if let Some(metadata_change) = &flow_setup_change.metadata_change {
        update_info.insert(
            db_metadata::ResourceTypeKey::new(
                MetadataRecordType::FlowMetadata.to_string(),
                serde_json::Value::Null,
            ),
            db_metadata::StateUpdateInfo::new(metadata_change.desired_state(), None)?,
        );
    }
    if let Some(tracking_table) = &flow_setup_change.tracking_table {
        if tracking_table
            .setup_change
            .as_ref()
            .map(|c| c.change_type() != SetupChangeType::NoChange)
            .unwrap_or_default()
        {
            update_info.insert(
                db_metadata::ResourceTypeKey::new(
                    MetadataRecordType::TrackingTable.to_string(),
                    serde_json::Value::Null,
                ),
                db_metadata::StateUpdateInfo::new(tracking_table.state.as_ref(), None)?,
            );
        }
    }

    for target_resource in &flow_setup_change.target_resources {
        update_info.insert(
            db_metadata::ResourceTypeKey::new(
                MetadataRecordType::Target(target_resource.key.target_kind.clone()).to_string(),
                target_resource.key.key.clone(),
            ),
            db_metadata::StateUpdateInfo::new(
                target_resource.state.as_ref(),
                target_resource.legacy_key.as_ref().map(|k| {
                    db_metadata::ResourceTypeKey::new(
                        MetadataRecordType::Target(k.target_kind.clone()).to_string(),
                        k.key.clone(),
                    )
                }),
            )?,
        );
    }

    let new_version_id = db_metadata::stage_changes_for_flow(
        flow_ctx.flow_name(),
        flow_setup_change.seen_flow_metadata_version,
        &update_info,
        pool,
    )
    .await?;

    if let Some(tracking_table) = &flow_setup_change.tracking_table {
        maybe_update_resource_setup(
            "tracking table",
            write,
            std::iter::once(tracking_table),
            |setup_change| setup_change[0].setup_change.apply_change(),
        )
        .await?;
    }

    let mut setup_change_by_target_kind = IndexMap::<&str, Vec<_>>::new();
    for target_resource in &flow_setup_change.target_resources {
        setup_change_by_target_kind
            .entry(target_resource.key.target_kind.as_str())
            .or_default()
            .push(target_resource);
    }
    for (target_kind, resources) in setup_change_by_target_kind.into_iter() {
        maybe_update_resource_setup(
            target_kind,
            write,
            resources.into_iter(),
<<<<<<< HEAD
            |targets_change| {
                let target_kind = target_kind.to_string();
                let flow_instance_ctx = flow_ctx.flow.flow_instance_ctx.clone();
                let flow_name = flow_ctx.flow_name().to_string();
                async move {
                    let factory = get_export_target_factory(&target_kind).ok_or_else(|| {
                        anyhow::anyhow!("No factory found for target kind: {}", &target_kind)
                    })?;
                    for target_change in targets_change.iter() {
                        for delete in target_change.setup_change.attachments_change.deletes.iter() {
                            delete.apply_change().await?;
                        }
=======
            |targets_change| async move {
                let factory = get_export_target_factory(target_kind).ok_or_else(|| {
                    internal_error!("No factory found for target kind: {}", target_kind)
                })?;
                for target_change in targets_change.iter() {
                    for delete in target_change.setup_change.attachments_change.deletes.iter() {
                        delete.apply_change().await?;
>>>>>>> 69d46fb2
                    }

                    // Attempt to apply setup changes and handle failures according to the
                    // `ignore_target_drop_failures` flag when we're deleting a flow.
                    let apply_result: Result<()> = (async {
                        factory
                            .apply_setup_changes(
                                targets_change
                                    .iter()
                                    .map(|s| interface::ResourceSetupChangeItem {
                                        key: &s.key.key,
                                        setup_change: s.setup_change.target_change.as_ref(),
                                    })
                                    .collect(),
                                flow_instance_ctx.clone(),
                            )
                            .await?;
                        for target_change in targets_change.iter() {
                            for delete in target_change.setup_change.attachments_change.upserts.iter() {
                                delete.apply_change().await?;
                            }
                        }
                        Ok(())
                    })
                    .await;

                    if let Err(e) = apply_result {
                        if is_deletion && ignore_target_drop_failures {
                            tracing::error!("Ignoring target drop failure for kind '{}' in flow '{}': {:#}",
                                &target_kind, &flow_name, e);
                            return Ok(());
                        }
                        if is_deletion {
                            return Err(anyhow::anyhow!("{}\n\nHint: set COCOINDEX_IGNORE_TARGET_DROP_FAILURES=true to ignore target drop failures.", e));
                        }
                        return Err(e);
                    }

                    Ok(())
                }
            },
        )
        .await?;
    }

    let is_deletion = status == ObjectStatus::Deleted;
    db_metadata::commit_changes_for_flow(
        flow_ctx.flow_name(),
        new_version_id,
        &update_info,
        is_deletion,
        pool,
    )
    .await?;
    if is_deletion {
        *existing_setup_state = None;
    } else {
        let (existing_metadata, existing_tracking_table, existing_targets) =
            match std::mem::take(existing_setup_state) {
                Some(s) => (Some(s.metadata), Some(s.tracking_table), s.targets),
                None => Default::default(),
            };
        let metadata = CombinedState::from_change(
            existing_metadata,
            flow_setup_change
                .metadata_change
                .as_ref()
                .map(|v| v.desired_state()),
        );
        let tracking_table = CombinedState::from_change(
            existing_tracking_table,
            flow_setup_change.tracking_table.as_ref().map(|c| {
                c.setup_change
                    .as_ref()
                    .and_then(|c| c.desired_state.as_ref())
            }),
        );
        let mut targets = existing_targets;
        for target_resource in &flow_setup_change.target_resources {
            match &target_resource.state {
                Some(state) => {
                    targets.insert(
                        target_resource.key.clone(),
                        CombinedState::current(state.clone()),
                    );
                }
                None => {
                    targets.shift_remove(&target_resource.key);
                }
            }
        }
        *existing_setup_state = Some(setup::FlowSetupState {
            metadata,
            tracking_table,
            seen_flow_metadata_version: Some(new_version_id),
            targets,
        });
    }

    writeln!(write, "Done for flow {}", flow_ctx.flow_name())?;
    Ok(())
}

#[instrument(name = "setup.apply_global_changes", skip_all)]
async fn apply_global_changes(
    write: &mut (dyn std::io::Write + Send),
    setup_change: &GlobalSetupChange,
    all_setup_states: &mut AllSetupStates<ExistingMode>,
) -> Result<()> {
    maybe_update_resource_setup(
        "metadata table",
        write,
        std::iter::once(&setup_change.metadata_table),
        |setup_change| setup_change[0].setup_change.apply_change(),
    )
    .await?;

    if setup_change
        .metadata_table
        .setup_change
        .as_ref()
        .is_some_and(|c| c.change_type() == SetupChangeType::Create)
    {
        all_setup_states.has_metadata_table = true;
    }

    Ok(())
}

#[derive(Debug, Clone, Copy, PartialEq, Eq)]
pub enum FlowSetupChangeAction {
    Setup,
    Drop,
}
pub struct SetupChangeBundle {
    pub action: FlowSetupChangeAction,
    pub flow_names: Vec<String>,
}

impl SetupChangeBundle {
    pub async fn describe(&self, lib_context: &LibContext) -> Result<(String, bool)> {
        let mut text = String::new();
        let mut is_up_to_date = true;

        let setup_ctx = lib_context
            .require_persistence_ctx()?
            .setup_ctx
            .read()
            .await;
        let setup_ctx = &*setup_ctx;

        if self.action == FlowSetupChangeAction::Setup {
            is_up_to_date = is_up_to_date && setup_ctx.global_setup_change.is_up_to_date();
            write!(&mut text, "{}", setup_ctx.global_setup_change)?;
        }

        for flow_name in &self.flow_names {
            let flow_ctx = {
                let flows = lib_context.flows.lock().unwrap();
                flows
                    .get(flow_name)
                    .ok_or_else(|| client_error!("Flow instance not found: {flow_name}"))?
                    .clone()
            };
            let flow_exec_ctx = flow_ctx.get_execution_ctx_for_setup().read().await;

            let mut setup_change_buffer = None;
            let setup_change = get_flow_setup_change(
                setup_ctx,
                &flow_ctx,
                &flow_exec_ctx,
                &self.action,
                &mut setup_change_buffer,
            )
            .await?;

            is_up_to_date = is_up_to_date && setup_change.is_up_to_date();
            write!(
                &mut text,
                "{}",
                setup::FormattedFlowSetupChange(flow_name, setup_change)
            )?;
        }
        Ok((text, is_up_to_date))
    }

    pub async fn apply(
        &self,
        lib_context: &LibContext,
        write: &mut (dyn std::io::Write + Send),
    ) -> Result<()> {
        let persistence_ctx = lib_context.require_persistence_ctx()?;
        let mut setup_ctx = persistence_ctx.setup_ctx.write().await;
        let setup_ctx = &mut *setup_ctx;

        if self.action == FlowSetupChangeAction::Setup
            && !setup_ctx.global_setup_change.is_up_to_date()
        {
            apply_global_changes(
                write,
                &setup_ctx.global_setup_change,
                &mut setup_ctx.all_setup_states,
            )
            .await?;
            setup_ctx.global_setup_change =
                GlobalSetupChange::from_setup_states(&setup_ctx.all_setup_states);
        }

        for flow_name in &self.flow_names {
            let flow_ctx = {
                let flows = lib_context.flows.lock().unwrap();
                flows
                    .get(flow_name)
                    .ok_or_else(|| client_error!("Flow instance not found: {flow_name}"))?
                    .clone()
            };
            let mut flow_exec_ctx = flow_ctx.get_execution_ctx_for_setup().write().await;
            apply_changes_for_flow_ctx(
                self.action,
                &flow_ctx,
                &mut flow_exec_ctx,
                setup_ctx,
                &persistence_ctx.builtin_db_pool,
                write,
            )
            .await?;
        }
        Ok(())
    }
}

async fn get_flow_setup_change<'a>(
    setup_ctx: &LibSetupContext,
    flow_ctx: &'a FlowContext,
    flow_exec_ctx: &'a FlowExecutionContext,
    action: &FlowSetupChangeAction,
    buffer: &'a mut Option<FlowSetupChange>,
) -> Result<&'a FlowSetupChange> {
    let result = match action {
        FlowSetupChangeAction::Setup => &flow_exec_ctx.setup_change,
        FlowSetupChangeAction::Drop => {
            let existing_state = setup_ctx.all_setup_states.flows.get(flow_ctx.flow_name());
            buffer.insert(
                diff_flow_setup_states(None, existing_state, &flow_ctx.flow.flow_instance_ctx)
                    .await?,
            )
        }
    };
    Ok(result)
}

#[instrument(name = "setup.apply_changes_for_flow_ctx", skip_all, fields(flow_name = %flow_ctx.flow_name()))]
pub(crate) async fn apply_changes_for_flow_ctx(
    action: FlowSetupChangeAction,
    flow_ctx: &FlowContext,
    flow_exec_ctx: &mut FlowExecutionContext,
    setup_ctx: &mut LibSetupContext,
    db_pool: &PgPool,
    write: &mut (dyn std::io::Write + Send),
) -> Result<()> {
    let mut setup_change_buffer = None;
    let setup_change = get_flow_setup_change(
        setup_ctx,
        &flow_ctx,
        &flow_exec_ctx,
        &action,
        &mut setup_change_buffer,
    )
    .await?;
    if setup_change.is_up_to_date() {
        return Ok(());
    }

    let mut flow_states = setup_ctx
        .all_setup_states
        .flows
        .remove(flow_ctx.flow_name());
    // Read runtime-wide setting to decide whether to ignore failures during target drops.
    let lib_ctx = crate::lib_context::get_lib_context().await?;
    let ignore_target_drop_failures = lib_ctx.ignore_target_drop_failures;

    apply_changes_for_flow(
        write,
        &flow_ctx,
        setup_change,
        &mut flow_states,
        db_pool,
        ignore_target_drop_failures,
    )
    .await?;

    flow_exec_ctx
        .update_setup_state(&flow_ctx.flow, flow_states.as_ref())
        .await?;
    if let Some(flow_states) = flow_states {
        setup_ctx
            .all_setup_states
            .flows
            .insert(flow_ctx.flow_name().to_string(), flow_states);
    }
    Ok(())
}<|MERGE_RESOLUTION|>--- conflicted
+++ resolved
@@ -647,7 +647,6 @@
             target_kind,
             write,
             resources.into_iter(),
-<<<<<<< HEAD
             |targets_change| {
                 let target_kind = target_kind.to_string();
                 let flow_instance_ctx = flow_ctx.flow.flow_instance_ctx.clone();
@@ -660,15 +659,6 @@
                         for delete in target_change.setup_change.attachments_change.deletes.iter() {
                             delete.apply_change().await?;
                         }
-=======
-            |targets_change| async move {
-                let factory = get_export_target_factory(target_kind).ok_or_else(|| {
-                    internal_error!("No factory found for target kind: {}", target_kind)
-                })?;
-                for target_change in targets_change.iter() {
-                    for delete in target_change.setup_change.attachments_change.deletes.iter() {
-                        delete.apply_change().await?;
->>>>>>> 69d46fb2
                     }
 
                     // Attempt to apply setup changes and handle failures according to the
