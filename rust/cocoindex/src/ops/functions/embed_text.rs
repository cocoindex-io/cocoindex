--- conflicted
+++ resolved
@@ -109,13 +109,8 @@
         &'a self,
         spec: &'a Spec,
         args_resolver: &mut OpArgsResolver<'a>,
-<<<<<<< HEAD
         context: &FlowInstanceContext,
-    ) -> Result<(Self::ResolvedArgs, EnrichedValueType)> {
-=======
-        _context: &FlowInstanceContext,
     ) -> Result<SimpleFunctionAnalysisOutput<Self::ResolvedArgs>> {
->>>>>>> 152d615f
         let text = args_resolver
             .next_arg("text")?
             .expect_type(&ValueType::Basic(BasicValueType::Str))?
