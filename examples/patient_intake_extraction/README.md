--- conflicted
+++ resolved
@@ -21,20 +21,12 @@
    pip install -U cocoindex
    ```
 
-<<<<<<< HEAD
-- Install MarkItDown
-```bash
- pip install 'markitdown[all]'
- ```
-- Create a `.env` file from `.env.example`, and fill `OPENAI_API_KEY`.
-=======
 3. Install MarkItDown
    ```bash
    pip install 'markitdown[all]'
    ```
 
 4. Create a .env file from .env.example, and fill OPENAI_API_KEY.
->>>>>>> 7d24ff26
 
 ## Run
 
