import tempfile

from dotenv import load_dotenv
from marker.converters.pdf import PdfConverter
from marker.models import create_model_dict
from marker.output import text_from_rendered
from marker.config.parser import ConfigParser

import cocoindex

class PdfToMarkdown(cocoindex.op.FunctionSpec):
    """Convert a PDF to markdown."""

@cocoindex.op.executor_class(gpu=True, cache=True, behavior_version=1)
class PdfToMarkdownExecutor:
    """Executor for PdfToMarkdown."""

    spec: PdfToMarkdown
    _converter: PdfConverter

    def prepare(self):
        config_parser = ConfigParser({})
        self._converter = PdfConverter(create_model_dict(), config=config_parser.generate_config_dict())

    def __call__(self, content: bytes) -> str:
        with tempfile.NamedTemporaryFile(delete=True, suffix=".pdf") as temp_file:
            temp_file.write(content)
            temp_file.flush()
            text, _, _ = text_from_rendered(self._converter(temp_file.name))
            return text


def text_to_embedding(text: cocoindex.DataSlice) -> cocoindex.DataSlice:
    """
    Embed the text using a SentenceTransformer model.
    """
    return text.transform(
        cocoindex.functions.SentenceTransformerEmbed(
            model="sentence-transformers/all-MiniLM-L6-v2"))

@cocoindex.flow_def(name="PdfEmbedding")
def pdf_embedding_flow(flow_builder: cocoindex.FlowBuilder, data_scope: cocoindex.DataScope):
    """
    Define an example flow that embeds files into a vector database.
    """
    data_scope["documents"] = flow_builder.add_source(cocoindex.sources.LocalFile(path="pdf_files", binary=True))

    doc_embeddings = data_scope.add_collector()

    with data_scope["documents"].row() as doc:
        doc["markdown"] = doc["content"].transform(PdfToMarkdown())
        doc["chunks"] = doc["markdown"].transform(
            cocoindex.functions.SplitRecursively(),
            language="markdown", chunk_size=2000, chunk_overlap=500)

        with doc["chunks"].row() as chunk:
            chunk["embedding"] = chunk["text"].call(text_to_embedding)
            doc_embeddings.collect(id=cocoindex.GeneratedField.UUID,
                                   filename=doc["filename"], location=chunk["location"],
                                   text=chunk["text"], embedding=chunk["embedding"])

    doc_embeddings.export(
        "doc_embeddings",
<<<<<<< HEAD
        cocoindex.storages.Qdrant(qdrant_url="http://localhost:6333", collection_name="cocoindex"),
        primary_key_fields=["filename", "location"],
=======
        cocoindex.storages.Postgres(),
        primary_key_fields=["id"],
>>>>>>> b09af0d7
        vector_index=[("embedding", cocoindex.VectorSimilarityMetric.COSINE_SIMILARITY)])

query_handler = cocoindex.query.SimpleSemanticsQueryHandler(
    name="SemanticsSearch",
    flow=pdf_embedding_flow,
    target_name="doc_embeddings",
    query_transform_flow=text_to_embedding,
    default_similarity_metric=cocoindex.VectorSimilarityMetric.COSINE_SIMILARITY)

@cocoindex.main_fn()
def _run():
    # Run queries in a loop to demonstrate the query capabilities.
    while True:
        try:
            query = input("Enter search query (or Enter to quit): ")
            if query == '':
                break
            results, _ = query_handler.search(query, 10)
            print("\nSearch results:")
            for result in results:
                print(f"[{result.score:.3f}] {result.data['filename']}")
                print(f"    {result.data['text']}")
                print("---")
            print()
        except KeyboardInterrupt:
            break

if __name__ == "__main__":
    load_dotenv(override=True)
    _run()<|MERGE_RESOLUTION|>--- conflicted
+++ resolved
@@ -61,13 +61,8 @@
 
     doc_embeddings.export(
         "doc_embeddings",
-<<<<<<< HEAD
         cocoindex.storages.Qdrant(qdrant_url="http://localhost:6333", collection_name="cocoindex"),
-        primary_key_fields=["filename", "location"],
-=======
-        cocoindex.storages.Postgres(),
         primary_key_fields=["id"],
->>>>>>> b09af0d7
         vector_index=[("embedding", cocoindex.VectorSimilarityMetric.COSINE_SIMILARITY)])
 
 query_handler = cocoindex.query.SimpleSemanticsQueryHandler(
