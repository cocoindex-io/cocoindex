<<<<<<< HEAD
=======
from dotenv import load_dotenv
from qdrant_client import QdrantClient
from qdrant_client.http.models import Filter, FieldCondition, MatchValue

>>>>>>> 56d69558
import cocoindex

# Define Qdrant connection constants
QDRANT_GRPC_URL = "http://localhost:6334"
QDRANT_COLLECTION = "cocoindex"


@cocoindex.transform_flow()
def text_to_embedding(text: cocoindex.DataSlice[str]) -> cocoindex.DataSlice[list[float]]:
    """
    Embed the text using a SentenceTransformer model.
    This is a shared logic between indexing and querying, so extract it as a function.
    """
    return text.transform(
        cocoindex.functions.SentenceTransformerEmbed(
            model="sentence-transformers/all-MiniLM-L6-v2"))


@cocoindex.flow_def(name="TextEmbeddingWithQdrant")
def text_embedding_flow(
    flow_builder: cocoindex.FlowBuilder, data_scope: cocoindex.DataScope
):
    """
    Define an example flow that embeds text into a vector database.
    """
    data_scope["documents"] = flow_builder.add_source(
        cocoindex.sources.LocalFile(path="markdown_files")
    )

    doc_embeddings = data_scope.add_collector()

    with data_scope["documents"].row() as doc:
        doc["chunks"] = doc["content"].transform(
            cocoindex.functions.SplitRecursively(),
            language="markdown",
            chunk_size=2000,
            chunk_overlap=500,
        )

        with doc["chunks"].row() as chunk:
            chunk["embedding"] = text_to_embedding(chunk["text"])
            doc_embeddings.collect(
                id=cocoindex.GeneratedField.UUID,
                filename=doc["filename"],
                location=chunk["location"],
                text=chunk["text"],
                # 'text_embedding' is the name of the vector we've created the Qdrant collection with.
                text_embedding=chunk["embedding"],
            )

    doc_embeddings.export(
        "doc_embeddings",
        cocoindex.storages.Qdrant(
            collection_name=QDRANT_COLLECTION, grpc_url=QDRANT_GRPC_URL
        ),
        primary_key_fields=["id"],
        setup_by_user=True,
    )


<<<<<<< HEAD
query_handler = cocoindex.query.SimpleSemanticsQueryHandler(
    name="SemanticsSearch",
    flow=text_embedding_flow,
    target_name="doc_embeddings",
    query_transform_flow=text_to_embedding,
    default_similarity_metric=cocoindex.VectorSimilarityMetric.COSINE_SIMILARITY,
)


=======
@cocoindex.main_fn()
>>>>>>> 56d69558
def _run():
    # Initialize Qdrant client
    client = QdrantClient(url=QDRANT_GRPC_URL, prefer_grpc=True)
    
    # Run queries in a loop to demonstrate the query capabilities.
    while True:
        try:
            query = input("Enter search query (or Enter to quit): ")
            if query == "":
                break
            
            # Get the embedding for the query
            query_embedding = text_to_embedding.eval(query)
            
            search_results = client.search(
                collection_name=QDRANT_COLLECTION,
                query_vector=("text_embedding", query_embedding),
                limit=10
            )
            print("\nSearch results:")
            for result in search_results:
                score = result.score
                payload = result.payload
                print(f"[{score:.3f}] {payload['filename']}")
                print(f"    {payload['text']}")
                print("---")
            print()
        except KeyboardInterrupt:
            break


if __name__ == "__main__":
    _run()<|MERGE_RESOLUTION|>--- conflicted
+++ resolved
@@ -1,10 +1,6 @@
-<<<<<<< HEAD
-=======
 from dotenv import load_dotenv
 from qdrant_client import QdrantClient
 from qdrant_client.http.models import Filter, FieldCondition, MatchValue
-
->>>>>>> 56d69558
 import cocoindex
 
 # Define Qdrant connection constants
@@ -64,21 +60,7 @@
         setup_by_user=True,
     )
 
-
-<<<<<<< HEAD
-query_handler = cocoindex.query.SimpleSemanticsQueryHandler(
-    name="SemanticsSearch",
-    flow=text_embedding_flow,
-    target_name="doc_embeddings",
-    query_transform_flow=text_to_embedding,
-    default_similarity_metric=cocoindex.VectorSimilarityMetric.COSINE_SIMILARITY,
-)
-
-
-=======
-@cocoindex.main_fn()
->>>>>>> 56d69558
-def _run():
+def _main():
     # Initialize Qdrant client
     client = QdrantClient(url=QDRANT_GRPC_URL, prefer_grpc=True)
     
@@ -110,4 +92,6 @@
 
 
 if __name__ == "__main__":
-    _run()+    load_dotenv(override=True)
+    cocoindex.init()
+    _main()