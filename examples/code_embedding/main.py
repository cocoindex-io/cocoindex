--- conflicted
+++ resolved
@@ -1,8 +1,5 @@
-<<<<<<< HEAD
-=======
 from dotenv import load_dotenv
 from psycopg_pool import ConnectionPool
->>>>>>> 56d69558
 import cocoindex
 import os
 
@@ -11,8 +8,7 @@
     """Extract the extension of a filename."""
     return os.path.splitext(filename)[1]
 
-@cocoindex.transform_flow()
-def code_to_embedding(text: cocoindex.DataSlice[str]) -> cocoindex.DataSlice[list[float]]:
+def code_to_embedding(text: cocoindex.DataSlice) -> cocoindex.DataSlice:
     """
     Embed the text using a SentenceTransformer model.
     """
@@ -28,7 +24,7 @@
     data_scope["files"] = flow_builder.add_source(
         cocoindex.sources.LocalFile(path="../..",
                                     included_patterns=["*.py", "*.rs", "*.toml", "*.md", "*.mdx"],
-                                    excluded_patterns=["**/.*", "target", "**/node_modules"]))
+                                    excluded_patterns=[".*", "target", "**/node_modules"]))
     code_embeddings = data_scope.add_collector()
 
     with data_scope["files"].row() as file:
@@ -51,7 +47,6 @@
                 metric=cocoindex.VectorSimilarityMetric.COSINE_SIMILARITY)])
 
 
-
 def search(pool: ConnectionPool, query: str, top_k: int = 5):
     # Get the table name, for the export target in the code_embedding_flow above.
     table_name = cocoindex.utils.get_target_storage_default_name(code_embedding_flow, "code_embeddings")
@@ -69,25 +64,24 @@
                 for row in cur.fetchall()
             ]
 
-def _run():
-    # Initialize the database connection pool.
-    pool = ConnectionPool(os.getenv("COCOINDEX_DATABASE_URL"))
+def _main():
     # Run queries in a loop to demonstrate the query capabilities.
     while True:
         try:
             query = input("Enter search query (or Enter to quit): ")
             if query == '':
                 break
-            # Run the query function with the database connection pool and the query.
-            results = search(pool, query)
+            results, _ = query_handler.search(query, 10)
             print("\nSearch results:")
             for result in results:
-                print(f"[{result['score']:.3f}] {result['filename']}")
-                print(f"    {result['code']}")
+                print(f"[{result.score:.3f}] {result.data['filename']}")
+                print(f"    {result.data['code']}")
                 print("---")
             print()
         except KeyboardInterrupt:
             break
 
 if __name__ == "__main__":
-    _run()+    load_dotenv(override=True)
+    cocoindex.init()
+    _main()