--- conflicted
+++ resolved
@@ -170,12 +170,9 @@
 .menu__caret:before,
 .menu__link--sublist-caret:after {
   background: var(--ifm-menu-link-sublist-icon) 50% / 1rem 1rem;
-<<<<<<< HEAD
-=======
 }
 
 .navbar__item.navbar-github-link{
   display: block;
   width: 120px;
->>>>>>> dc256431
 }