import datetime
import uuid
from dataclasses import dataclass, make_dataclass
from typing import Annotated, Any, Callable, Literal, NamedTuple

import numpy as np
import pytest
from numpy.typing import NDArray

import cocoindex
from cocoindex.convert import (
    dump_engine_object,
    encode_engine_value,
    make_engine_value_decoder,
)
from cocoindex.typing import (
    Float32,
    Float64,
    TypeKind,
    Vector,
    encode_enriched_type,
)


@dataclass
class Order:
    order_id: str
    name: str
    price: float
    extra_field: str = "default_extra"


@dataclass
class Tag:
    name: str


@dataclass
class Basket:
    items: list[str]


@dataclass
class Customer:
    name: str
    order: Order
    tags: list[Tag] | None = None


@dataclass
class NestedStruct:
    customer: Customer
    orders: list[Order]
    count: int = 0


class OrderNamedTuple(NamedTuple):
    order_id: str
    name: str
    price: float
    extra_field: str = "default_extra"


class CustomerNamedTuple(NamedTuple):
    name: str
    order: OrderNamedTuple
    tags: list[Tag] | None = None


def build_engine_value_decoder(
    engine_type_in_py: Any, python_type: Any | None = None
) -> Callable[[Any], Any]:
    """
    Helper to build a converter for the given engine-side type (as represented in Python).
    If python_type is not specified, uses engine_type_in_py as the target.
    """
    engine_type = encode_enriched_type(engine_type_in_py)["type"]
    return make_engine_value_decoder([], engine_type, python_type or engine_type_in_py)


def validate_full_roundtrip_to(
    value: Any,
    value_type: Any,
    *decoded_values: tuple[Any, Any],
) -> None:
    """
    Validate the given value becomes specific values after encoding, sending to engine (using output_type), receiving back and decoding (using input_type).

    `decoded_values` is a tuple of (value, type) pairs.
    """
    from cocoindex import _engine  # type: ignore

    def eq(a: Any, b: Any) -> bool:
        if isinstance(a, np.ndarray) and isinstance(b, np.ndarray):
            return np.array_equal(a, b)
        return type(a) is type(b) and not not (a == b)

    encoded_value = encode_engine_value(value)
    value_type = value_type or type(value)
    encoded_output_type = encode_enriched_type(value_type)["type"]
    value_from_engine = _engine.testutil.seder_roundtrip(
        encoded_value, encoded_output_type
    )

    for other_value, other_type in decoded_values:
        decoder = make_engine_value_decoder([], encoded_output_type, other_type)
        other_decoded_value = decoder(value_from_engine)
        assert eq(other_decoded_value, other_value)


def validate_full_roundtrip(
    value: Any,
    value_type: Any,
    *other_decoded_values: tuple[Any, Any],
) -> None:
    """
    Validate the given value doesn't change after encoding, sending to engine (using output_type), receiving back and decoding (using input_type).

    `other_decoded_values` is a tuple of (value, type) pairs.
    If provided, also validate the value can be decoded to the other types.
    """
    validate_full_roundtrip_to(
        value, value_type, (value, value_type), *other_decoded_values
    )


def test_encode_engine_value_basic_types() -> None:
    assert encode_engine_value(123) == 123
    assert encode_engine_value(3.14) == 3.14
    assert encode_engine_value("hello") == "hello"
    assert encode_engine_value(True) is True


def test_encode_engine_value_uuid() -> None:
    u = uuid.uuid4()
    assert encode_engine_value(u) == u


def test_encode_engine_value_date_time_types() -> None:
    d = datetime.date(2024, 1, 1)
    assert encode_engine_value(d) == d
    t = datetime.time(12, 30)
    assert encode_engine_value(t) == t
    dt = datetime.datetime(2024, 1, 1, 12, 30)
    assert encode_engine_value(dt) == dt


def test_encode_scalar_numpy_values() -> None:
    """Test encoding scalar NumPy values to engine-compatible values."""
    test_cases = [
        (np.int64(42), 42),
        (np.float32(3.14), pytest.approx(3.14)),
        (np.float64(2.718), pytest.approx(2.718)),
    ]
    for np_value, expected in test_cases:
        encoded = encode_engine_value(np_value)
        assert encoded == expected
        assert isinstance(encoded, (int, float))


def test_encode_engine_value_struct() -> None:
    order = Order(order_id="O123", name="mixed nuts", price=25.0)
    assert encode_engine_value(order) == ["O123", "mixed nuts", 25.0, "default_extra"]

    order_nt = OrderNamedTuple(order_id="O123", name="mixed nuts", price=25.0)
    assert encode_engine_value(order_nt) == [
        "O123",
        "mixed nuts",
        25.0,
        "default_extra",
    ]


def test_encode_engine_value_list_of_structs() -> None:
    orders = [Order("O1", "item1", 10.0), Order("O2", "item2", 20.0)]
    assert encode_engine_value(orders) == [
        ["O1", "item1", 10.0, "default_extra"],
        ["O2", "item2", 20.0, "default_extra"],
    ]

    orders_nt = [
        OrderNamedTuple("O1", "item1", 10.0),
        OrderNamedTuple("O2", "item2", 20.0),
    ]
    assert encode_engine_value(orders_nt) == [
        ["O1", "item1", 10.0, "default_extra"],
        ["O2", "item2", 20.0, "default_extra"],
    ]


def test_encode_engine_value_struct_with_list() -> None:
    basket = Basket(items=["apple", "banana"])
    assert encode_engine_value(basket) == [["apple", "banana"]]


def test_encode_engine_value_nested_struct() -> None:
    customer = Customer(name="Alice", order=Order("O1", "item1", 10.0))
    assert encode_engine_value(customer) == [
        "Alice",
        ["O1", "item1", 10.0, "default_extra"],
        None,
    ]

    customer_nt = CustomerNamedTuple(
        name="Alice", order=OrderNamedTuple("O1", "item1", 10.0)
    )
    assert encode_engine_value(customer_nt) == [
        "Alice",
        ["O1", "item1", 10.0, "default_extra"],
        None,
    ]


def test_encode_engine_value_empty_list() -> None:
    assert encode_engine_value([]) == []
    assert encode_engine_value([[]]) == [[]]


def test_encode_engine_value_tuple() -> None:
    assert encode_engine_value(()) == []
    assert encode_engine_value((1, 2, 3)) == [1, 2, 3]
    assert encode_engine_value(((1, 2), (3, 4))) == [[1, 2], [3, 4]]
    assert encode_engine_value(([],)) == [[]]
    assert encode_engine_value(((),)) == [[]]


def test_encode_engine_value_none() -> None:
    assert encode_engine_value(None) is None


def test_roundtrip_basic_types() -> None:
<<<<<<< HEAD
    validate_full_roundtrip(b"hello world", bytes, (b"hello world", None))
    validate_full_roundtrip(b"\x00\x01\x02\xff\xfe", bytes)
    validate_full_roundtrip("hello", str, ("hello", None))
    validate_full_roundtrip(True, bool, (True, None))
    validate_full_roundtrip(False, bool, (False, None))
    validate_full_roundtrip(42, int, (42, None))
    validate_full_roundtrip(3.25, float, (3.25, Float64))
=======
>>>>>>> d03a5842
    validate_full_roundtrip(
        42, cocoindex.Int64, (42, int), (np.int64(42), np.int64), (42, None)
    )
    validate_full_roundtrip(42, int, (42, cocoindex.Int64))
    validate_full_roundtrip(np.int64(42), np.int64, (42, cocoindex.Int64))

    validate_full_roundtrip(
        3.25, Float64, (3.25, float), (np.float64(3.25), np.float64), (3.25, None)
    )
<<<<<<< HEAD


def test_roundtrip_uuid() -> None:
    uuid_value = uuid.uuid4()
    validate_full_roundtrip(uuid_value, uuid.UUID, (uuid_value, None))


def test_roundtrip_range() -> None:
    r1 = (0, 100)
    validate_full_roundtrip(r1, cocoindex.Range)
    r2 = (50, 50)
    validate_full_roundtrip(r2, cocoindex.Range)
    r3 = (0, 1_000_000_000)
    validate_full_roundtrip(r3, cocoindex.Range)


def test_roundtrip_time() -> None:
    t1 = datetime.time(10, 30, 50, 123456)
    validate_full_roundtrip(t1, datetime.time, (t1, None))
    t2 = datetime.time(23, 59, 59)
    validate_full_roundtrip(t2, datetime.time, (t2, None))
    t3 = datetime.time(0, 0, 0)
    validate_full_roundtrip(t3, datetime.time, (t3, None))

=======
    validate_full_roundtrip(3.25, float, (3.25, Float64))
    validate_full_roundtrip(np.float64(3.25), np.float64, (3.25, Float64))

    validate_full_roundtrip(
        3.25,
        Float32,
        (3.25, float),
        (np.float32(3.25), np.float32),
        (np.float64(3.25), np.float64),
        (3.25, Float64),
        (3.25, None),
    )
    validate_full_roundtrip(np.float32(3.25), np.float32, (3.25, Float32))

    validate_full_roundtrip("hello", str, ("hello", None))
    validate_full_roundtrip(True, bool, (True, None))
    validate_full_roundtrip(False, bool, (False, None))
    validate_full_roundtrip((1, 2), cocoindex.Range, ((1, 2), None))
>>>>>>> d03a5842
    validate_full_roundtrip(
        datetime.date(2025, 1, 1), datetime.date, (datetime.date(2025, 1, 1), None)
    )

    validate_full_roundtrip(
        datetime.datetime(2025, 1, 2, 3, 4, 5, 123456),
        cocoindex.LocalDateTime,
        (datetime.datetime(2025, 1, 2, 3, 4, 5, 123456), datetime.datetime),
    )

    tz = datetime.timezone(datetime.timedelta(hours=5))
    validate_full_roundtrip(
        datetime.datetime(2025, 1, 2, 3, 4, 5, 123456, tz),
        cocoindex.OffsetDateTime,
        (
            datetime.datetime(2025, 1, 2, 3, 4, 5, 123456, tz),
            datetime.datetime,
        ),
    )
    validate_full_roundtrip(
        datetime.datetime(2025, 1, 2, 3, 4, 5, 123456, tz),
        datetime.datetime,
        (datetime.datetime(2025, 1, 2, 3, 4, 5, 123456, tz), cocoindex.OffsetDateTime),
    )
    validate_full_roundtrip_to(
        datetime.datetime(2025, 1, 2, 3, 4, 5, 123456),
        cocoindex.OffsetDateTime,
        (
            datetime.datetime(2025, 1, 2, 3, 4, 5, 123456, datetime.UTC),
            datetime.datetime,
        ),
    )
    validate_full_roundtrip_to(
        datetime.datetime(2025, 1, 2, 3, 4, 5, 123456),
        datetime.datetime,
        (
            datetime.datetime(2025, 1, 2, 3, 4, 5, 123456, datetime.UTC),
            cocoindex.OffsetDateTime,
        ),
    )


def test_roundtrip_timedelta() -> None:
    td1 = datetime.timedelta(
        days=5, seconds=10, microseconds=123, milliseconds=456, minutes=30, hours=2
    )
    validate_full_roundtrip(td1, datetime.timedelta, (td1, None))
    td2 = datetime.timedelta(days=-5, hours=-2)
    validate_full_roundtrip(td2, datetime.timedelta, (td2, None))
    td3 = datetime.timedelta(0)
    validate_full_roundtrip(td3, datetime.timedelta, (td3, None))


def test_roundtrip_json() -> None:
    simple_dict = {"key": "value", "number": 123, "bool": True, "float": 1.23}
    validate_full_roundtrip(simple_dict, cocoindex.Json)

    simple_list = [1, "string", False, None, 4.56]
    validate_full_roundtrip(simple_list, cocoindex.Json)

    nested_structure = {
        "name": "Test Json",
        "version": 1.0,
        "items": [
            {"id": 1, "value": "item1"},
            {"id": 2, "value": None, "props": {"active": True}},
        ],
        "metadata": None,
    }
    validate_full_roundtrip(nested_structure, cocoindex.Json)

    validate_full_roundtrip({}, cocoindex.Json)
    validate_full_roundtrip([], cocoindex.Json)


def test_decode_scalar_numpy_values() -> None:
    test_cases = [
        ({"kind": "Int64"}, np.int64, 42, np.int64(42)),
        ({"kind": "Float32"}, np.float32, 3.14, np.float32(3.14)),
        ({"kind": "Float64"}, np.float64, 2.718, np.float64(2.718)),
    ]
    for src_type, dst_type, input_value, expected in test_cases:
        decoder = make_engine_value_decoder(["field"], src_type, dst_type)
        result = decoder(input_value)
        assert isinstance(result, dst_type)
        assert result == expected


def test_non_ndarray_vector_decoding() -> None:
    # Test list[np.float64]
    src_type = {
        "kind": "Vector",
        "element_type": {"kind": "Float64"},
        "dimension": None,
    }
    dst_type_float = list[np.float64]
    decoder = make_engine_value_decoder(["field"], src_type, dst_type_float)
    input_numbers = [1.0, 2.0, 3.0]
    result = decoder(input_numbers)
    assert isinstance(result, list)
    assert all(isinstance(x, np.float64) for x in result)
    assert result == [np.float64(1.0), np.float64(2.0), np.float64(3.0)]

    # Test list[Uuid]
    src_type = {"kind": "Vector", "element_type": {"kind": "Uuid"}, "dimension": None}
    dst_type_uuid = list[uuid.UUID]
    decoder = make_engine_value_decoder(["field"], src_type, dst_type_uuid)
    uuid1 = uuid.uuid4()
    uuid2 = uuid.uuid4()
    input_uuids = [uuid1, uuid2]
    result = decoder(input_uuids)
    assert isinstance(result, list)
    assert all(isinstance(x, uuid.UUID) for x in result)
    assert result == [uuid1, uuid2]


@pytest.mark.parametrize(
    "data_type, engine_val, expected",
    [
        # All fields match (dataclass)
        (
            Order,
            ["O123", "mixed nuts", 25.0, "default_extra"],
            Order("O123", "mixed nuts", 25.0, "default_extra"),
        ),
        # All fields match (NamedTuple)
        (
            OrderNamedTuple,
            ["O123", "mixed nuts", 25.0, "default_extra"],
            OrderNamedTuple("O123", "mixed nuts", 25.0, "default_extra"),
        ),
        # Extra field in engine value (should ignore extra)
        (
            Order,
            ["O123", "mixed nuts", 25.0, "default_extra", "unexpected"],
            Order("O123", "mixed nuts", 25.0, "default_extra"),
        ),
        (
            OrderNamedTuple,
            ["O123", "mixed nuts", 25.0, "default_extra", "unexpected"],
            OrderNamedTuple("O123", "mixed nuts", 25.0, "default_extra"),
        ),
        # Fewer fields in engine value (should fill with default)
        (
            Order,
            ["O123", "mixed nuts", 0.0, "default_extra"],
            Order("O123", "mixed nuts", 0.0, "default_extra"),
        ),
        (
            OrderNamedTuple,
            ["O123", "mixed nuts", 0.0, "default_extra"],
            OrderNamedTuple("O123", "mixed nuts", 0.0, "default_extra"),
        ),
        # More fields in engine value (should ignore extra)
        (
            Order,
            ["O123", "mixed nuts", 25.0, "unexpected"],
            Order("O123", "mixed nuts", 25.0, "unexpected"),
        ),
        (
            OrderNamedTuple,
            ["O123", "mixed nuts", 25.0, "unexpected"],
            OrderNamedTuple("O123", "mixed nuts", 25.0, "unexpected"),
        ),
        # Truly extra field (should ignore the fifth field)
        (
            Order,
            ["O123", "mixed nuts", 25.0, "default_extra", "ignored"],
            Order("O123", "mixed nuts", 25.0, "default_extra"),
        ),
        (
            OrderNamedTuple,
            ["O123", "mixed nuts", 25.0, "default_extra", "ignored"],
            OrderNamedTuple("O123", "mixed nuts", 25.0, "default_extra"),
        ),
        # Missing optional field in engine value (tags=None)
        (
            Customer,
            ["Alice", ["O1", "item1", 10.0, "default_extra"], None],
            Customer("Alice", Order("O1", "item1", 10.0, "default_extra"), None),
        ),
        (
            CustomerNamedTuple,
            ["Alice", ["O1", "item1", 10.0, "default_extra"], None],
            CustomerNamedTuple(
                "Alice", OrderNamedTuple("O1", "item1", 10.0, "default_extra"), None
            ),
        ),
        # Extra field in engine value for Customer (should ignore)
        (
            Customer,
            ["Alice", ["O1", "item1", 10.0, "default_extra"], [["vip"]], "extra"],
            Customer(
                "Alice", Order("O1", "item1", 10.0, "default_extra"), [Tag("vip")]
            ),
        ),
        (
            CustomerNamedTuple,
            ["Alice", ["O1", "item1", 10.0, "default_extra"], [["vip"]], "extra"],
            CustomerNamedTuple(
                "Alice",
                OrderNamedTuple("O1", "item1", 10.0, "default_extra"),
                [Tag("vip")],
            ),
        ),
        # Missing optional field with default
        (
            Order,
            ["O123", "mixed nuts", 25.0],
            Order("O123", "mixed nuts", 25.0, "default_extra"),
        ),
        (
            OrderNamedTuple,
            ["O123", "mixed nuts", 25.0],
            OrderNamedTuple("O123", "mixed nuts", 25.0, "default_extra"),
        ),
        # Partial optional fields
        (
            Customer,
            ["Alice", ["O1", "item1", 10.0]],
            Customer("Alice", Order("O1", "item1", 10.0, "default_extra"), None),
        ),
        (
            CustomerNamedTuple,
            ["Alice", ["O1", "item1", 10.0]],
            CustomerNamedTuple(
                "Alice", OrderNamedTuple("O1", "item1", 10.0, "default_extra"), None
            ),
        ),
    ],
)
def test_struct_decoder_cases(data_type: Any, engine_val: Any, expected: Any) -> None:
    decoder = build_engine_value_decoder(data_type)
    assert decoder(engine_val) == expected


def test_make_engine_value_decoder_list_of_struct() -> None:
    # List of structs (dataclass)
    engine_val = [
        ["O1", "item1", 10.0, "default_extra"],
        ["O2", "item2", 20.0, "default_extra"],
    ]
    decoder = build_engine_value_decoder(list[Order])
    assert decoder(engine_val) == [
        Order("O1", "item1", 10.0, "default_extra"),
        Order("O2", "item2", 20.0, "default_extra"),
    ]

    # List of structs (NamedTuple)
    decoder = build_engine_value_decoder(list[OrderNamedTuple])
    assert decoder(engine_val) == [
        OrderNamedTuple("O1", "item1", 10.0, "default_extra"),
        OrderNamedTuple("O2", "item2", 20.0, "default_extra"),
    ]


def test_make_engine_value_decoder_struct_of_list() -> None:
    # Struct with list field
    engine_val = [
        "Alice",
        ["O1", "item1", 10.0, "default_extra"],
        [["vip"], ["premium"]],
    ]
    decoder = build_engine_value_decoder(Customer)
    assert decoder(engine_val) == Customer(
        "Alice",
        Order("O1", "item1", 10.0, "default_extra"),
        [Tag("vip"), Tag("premium")],
    )

    # NamedTuple with list field
    decoder = build_engine_value_decoder(CustomerNamedTuple)
    assert decoder(engine_val) == CustomerNamedTuple(
        "Alice",
        OrderNamedTuple("O1", "item1", 10.0, "default_extra"),
        [Tag("vip"), Tag("premium")],
    )


def test_make_engine_value_decoder_struct_of_struct() -> None:
    # Struct with struct field
    engine_val = [
        ["Alice", ["O1", "item1", 10.0, "default_extra"], [["vip"]]],
        [
            ["O1", "item1", 10.0, "default_extra"],
            ["O2", "item2", 20.0, "default_extra"],
        ],
        2,
    ]
    decoder = build_engine_value_decoder(NestedStruct)
    assert decoder(engine_val) == NestedStruct(
        Customer("Alice", Order("O1", "item1", 10.0, "default_extra"), [Tag("vip")]),
        [
            Order("O1", "item1", 10.0, "default_extra"),
            Order("O2", "item2", 20.0, "default_extra"),
        ],
        2,
    )


def make_engine_order(fields: list[tuple[str, type]]) -> type:
    return make_dataclass("EngineOrder", fields)


def make_python_order(
    fields: list[tuple[str, type]], defaults: dict[str, Any] | None = None
) -> type:
    if defaults is None:
        defaults = {}
    # Move all fields with defaults to the end (Python dataclass requirement)
    non_default_fields = [(n, t) for n, t in fields if n not in defaults]
    default_fields = [(n, t) for n, t in fields if n in defaults]
    ordered_fields = non_default_fields + default_fields
    # Prepare the namespace for defaults (only for fields at the end)
    namespace = {k: defaults[k] for k, _ in default_fields}
    return make_dataclass("PythonOrder", ordered_fields, namespace=namespace)


@pytest.mark.parametrize(
    "engine_fields, python_fields, python_defaults, engine_val, expected_python_val",
    [
        # Extra field in Python (middle)
        (
            [("id", str), ("name", str)],
            [("id", str), ("price", float), ("name", str)],
            {"price": 0.0},
            ["O123", "mixed nuts"],
            ("O123", 0.0, "mixed nuts"),
        ),
        # Missing field in Python (middle)
        (
            [("id", str), ("price", float), ("name", str)],
            [("id", str), ("name", str)],
            {},
            ["O123", 25.0, "mixed nuts"],
            ("O123", "mixed nuts"),
        ),
        # Extra field in Python (start)
        (
            [("name", str), ("price", float)],
            [("extra", str), ("name", str), ("price", float)],
            {"extra": "default"},
            ["mixed nuts", 25.0],
            ("default", "mixed nuts", 25.0),
        ),
        # Missing field in Python (start)
        (
            [("extra", str), ("name", str), ("price", float)],
            [("name", str), ("price", float)],
            {},
            ["unexpected", "mixed nuts", 25.0],
            ("mixed nuts", 25.0),
        ),
        # Field order difference (should map by name)
        (
            [("id", str), ("name", str), ("price", float)],
            [("name", str), ("id", str), ("price", float), ("extra", str)],
            {"extra": "default"},
            ["O123", "mixed nuts", 25.0],
            ("mixed nuts", "O123", 25.0, "default"),
        ),
        # Extra field (Python has extra field with default)
        (
            [("id", str), ("name", str)],
            [("id", str), ("name", str), ("price", float)],
            {"price": 0.0},
            ["O123", "mixed nuts"],
            ("O123", "mixed nuts", 0.0),
        ),
        # Missing field (Engine has extra field)
        (
            [("id", str), ("name", str), ("price", float)],
            [("id", str), ("name", str)],
            {},
            ["O123", "mixed nuts", 25.0],
            ("O123", "mixed nuts"),
        ),
    ],
)
def test_field_position_cases(
    engine_fields: list[tuple[str, type]],
    python_fields: list[tuple[str, type]],
    python_defaults: dict[str, Any],
    engine_val: list[Any],
    expected_python_val: tuple[Any, ...],
) -> None:
    EngineOrder = make_engine_order(engine_fields)
    PythonOrder = make_python_order(python_fields, python_defaults)
    decoder = build_engine_value_decoder(EngineOrder, PythonOrder)
    # Map field names to expected values
    expected_dict = dict(zip([f[0] for f in python_fields], expected_python_val))
    # Instantiate using keyword arguments (order doesn't matter)
    assert decoder(engine_val) == PythonOrder(**expected_dict)


def test_roundtrip_union_simple() -> None:
    t = int | str | float
    value = 10.4
    validate_full_roundtrip(value, t)


def test_roundtrip_union_with_active_uuid() -> None:
    t = str | uuid.UUID | int
    value = uuid.uuid4()
    validate_full_roundtrip(value, t)


def test_roundtrip_union_with_inactive_uuid() -> None:
    t = str | uuid.UUID | int
    value = "5a9f8f6a-318f-4f1f-929d-566d7444a62d"  # it's a string
    validate_full_roundtrip(value, t)


def test_roundtrip_union_offset_datetime() -> None:
    t = str | uuid.UUID | float | int | datetime.datetime
    value = datetime.datetime.now(datetime.UTC)
    validate_full_roundtrip(value, t)


def test_roundtrip_union_date() -> None:
    t = str | uuid.UUID | float | int | datetime.date
    value = datetime.date.today()
    validate_full_roundtrip(value, t)


def test_roundtrip_union_time() -> None:
    t = str | uuid.UUID | float | int | datetime.time
    value = datetime.time()
    validate_full_roundtrip(value, t)


def test_roundtrip_union_timedelta() -> None:
    t = str | uuid.UUID | float | int | datetime.timedelta
    value = datetime.timedelta(hours=39, minutes=10, seconds=1)
    validate_full_roundtrip(value, t)


def test_roundtrip_vector_of_union() -> None:
    t = list[str | int]
    value = ["a", 1]
    validate_full_roundtrip(value, t)


def test_roundtrip_union_with_vector() -> None:
    t = NDArray[np.float32] | str
    value = np.array([1.0, 2.0, 3.0], dtype=np.float32)
    validate_full_roundtrip(value, t, ([1.0, 2.0, 3.0], list[float] | str))


def test_roundtrip_union_with_misc_types() -> None:
    t_bytes_union = int | bytes | str
    validate_full_roundtrip(b"test_bytes", t_bytes_union)
    validate_full_roundtrip(123, t_bytes_union)

    t_range_union = cocoindex.Range | str | bool
    validate_full_roundtrip((100, 200), t_range_union)
    validate_full_roundtrip("test_string", t_range_union)

    t_json_union = cocoindex.Json | int | bytes
    json_dict = {"a": 1, "b": [2, 3]}
    validate_full_roundtrip(json_dict, t_json_union)
    validate_full_roundtrip(b"another_byte_string", t_json_union)


def test_roundtrip_ltable() -> None:
    t = list[Order]
    value = [Order("O1", "item1", 10.0), Order("O2", "item2", 20.0)]
    validate_full_roundtrip(value, t)

    t_nt = list[OrderNamedTuple]
    value_nt = [
        OrderNamedTuple("O1", "item1", 10.0),
        OrderNamedTuple("O2", "item2", 20.0),
    ]
    validate_full_roundtrip(value_nt, t_nt)


def test_roundtrip_ktable_various_key_types() -> None:
    @dataclass
    class SimpleValue:
        data: str

    t_bytes_key = dict[bytes, SimpleValue]
    value_bytes_key = {b"key1": SimpleValue("val1"), b"key2": SimpleValue("val2")}
    validate_full_roundtrip(value_bytes_key, t_bytes_key)

    t_int_key = dict[int, SimpleValue]
    value_int_key = {1: SimpleValue("val1"), 2: SimpleValue("val2")}
    validate_full_roundtrip(value_int_key, t_int_key)

    t_bool_key = dict[bool, SimpleValue]
    value_bool_key = {True: SimpleValue("val_true"), False: SimpleValue("val_false")}
    validate_full_roundtrip(value_bool_key, t_bool_key)

    t_str_key = dict[str, Order]
    value_str_key = {"K1": Order("O1", "item1", 10.0), "K2": Order("O2", "item2", 20.0)}
    validate_full_roundtrip(value_str_key, t_str_key)

    t_nt = dict[str, OrderNamedTuple]
    value_nt = {
        "K1": OrderNamedTuple("O1", "item1", 10.0),
        "K2": OrderNamedTuple("O2", "item2", 20.0),
    }
    validate_full_roundtrip(value_nt, t_nt)

    t_range_key = dict[cocoindex.Range, SimpleValue]
    value_range_key = {
        (1, 10): SimpleValue("val_range1"),
        (20, 30): SimpleValue("val_range2"),
    }
    validate_full_roundtrip(value_range_key, t_range_key)

    t_date_key = dict[datetime.date, SimpleValue]
    value_date_key = {
        datetime.date(2023, 1, 1): SimpleValue("val_date1"),
        datetime.date(2024, 2, 2): SimpleValue("val_date2"),
    }
    validate_full_roundtrip(value_date_key, t_date_key)

    t_uuid_key = dict[uuid.UUID, SimpleValue]
    value_uuid_key = {
        uuid.uuid4(): SimpleValue("val_uuid1"),
        uuid.uuid4(): SimpleValue("val_uuid2"),
    }
    validate_full_roundtrip(value_uuid_key, t_uuid_key)


def test_roundtrip_ktable_struct_key() -> None:
    @dataclass(frozen=True)
    class OrderKey:
        shop_id: str
        version: int

    t = dict[OrderKey, Order]
    value = {
        OrderKey("A", 3): Order("O1", "item1", 10.0),
        OrderKey("B", 4): Order("O2", "item2", 20.0),
    }
    validate_full_roundtrip(value, t)

    t_nt = dict[OrderKey, OrderNamedTuple]
    value_nt = {
        OrderKey("A", 3): OrderNamedTuple("O1", "item1", 10.0),
        OrderKey("B", 4): OrderNamedTuple("O2", "item2", 20.0),
    }
    validate_full_roundtrip(value_nt, t_nt)


IntVectorType = cocoindex.Vector[np.int64, Literal[5]]


def test_vector_as_vector() -> None:
    value = np.array([1, 2, 3, 4, 5], dtype=np.int64)
    encoded = encode_engine_value(value)
    assert np.array_equal(encoded, value)
    decoded = build_engine_value_decoder(IntVectorType)(encoded)
    assert np.array_equal(decoded, value)


ListIntType = list[int]


def test_vector_as_list() -> None:
    value: ListIntType = [1, 2, 3, 4, 5]
    encoded = encode_engine_value(value)
    assert encoded == [1, 2, 3, 4, 5]
    decoded = build_engine_value_decoder(ListIntType)(encoded)
    assert np.array_equal(decoded, value)


Float64VectorTypeNoDim = Vector[np.float64]
Float32VectorType = Vector[np.float32, Literal[3]]
Float64VectorType = Vector[np.float64, Literal[3]]
Int64VectorType = Vector[np.int64, Literal[3]]
NDArrayFloat32Type = NDArray[np.float32]
NDArrayFloat64Type = NDArray[np.float64]
NDArrayInt64Type = NDArray[np.int64]


def test_encode_engine_value_ndarray() -> None:
    """Test encoding NDArray vectors to lists for the Rust engine."""
    vec_f32: Float32VectorType = np.array([1.0, 2.0, 3.0], dtype=np.float32)
    assert np.array_equal(encode_engine_value(vec_f32), [1.0, 2.0, 3.0])
    vec_f64: Float64VectorType = np.array([1.0, 2.0, 3.0], dtype=np.float64)
    assert np.array_equal(encode_engine_value(vec_f64), [1.0, 2.0, 3.0])
    vec_i64: Int64VectorType = np.array([1, 2, 3], dtype=np.int64)
    assert np.array_equal(encode_engine_value(vec_i64), [1, 2, 3])
    vec_nd_f32: NDArrayFloat32Type = np.array([1.0, 2.0, 3.0], dtype=np.float32)
    assert np.array_equal(encode_engine_value(vec_nd_f32), [1.0, 2.0, 3.0])


def test_make_engine_value_decoder_ndarray() -> None:
    """Test decoding engine lists to NDArray vectors."""
    decoder_f32 = build_engine_value_decoder(Float32VectorType)
    result_f32 = decoder_f32([1.0, 2.0, 3.0])
    assert isinstance(result_f32, np.ndarray)
    assert result_f32.dtype == np.float32
    assert np.array_equal(result_f32, np.array([1.0, 2.0, 3.0], dtype=np.float32))
    decoder_f64 = build_engine_value_decoder(Float64VectorType)
    result_f64 = decoder_f64([1.0, 2.0, 3.0])
    assert isinstance(result_f64, np.ndarray)
    assert result_f64.dtype == np.float64
    assert np.array_equal(result_f64, np.array([1.0, 2.0, 3.0], dtype=np.float64))
    decoder_i64 = build_engine_value_decoder(Int64VectorType)
    result_i64 = decoder_i64([1, 2, 3])
    assert isinstance(result_i64, np.ndarray)
    assert result_i64.dtype == np.int64
    assert np.array_equal(result_i64, np.array([1, 2, 3], dtype=np.int64))
    decoder_nd_f32 = build_engine_value_decoder(NDArrayFloat32Type)
    result_nd_f32 = decoder_nd_f32([1.0, 2.0, 3.0])
    assert isinstance(result_nd_f32, np.ndarray)
    assert result_nd_f32.dtype == np.float32
    assert np.array_equal(result_nd_f32, np.array([1.0, 2.0, 3.0], dtype=np.float32))


def test_roundtrip_ndarray_vector() -> None:
    """Test roundtrip encoding and decoding of NDArray vectors."""
    value_f32 = np.array([1.0, 2.0, 3.0], dtype=np.float32)
    encoded_f32 = encode_engine_value(value_f32)
    np.array_equal(encoded_f32, [1.0, 2.0, 3.0])
    decoded_f32 = build_engine_value_decoder(Float32VectorType)(encoded_f32)
    assert isinstance(decoded_f32, np.ndarray)
    assert decoded_f32.dtype == np.float32
    assert np.array_equal(decoded_f32, value_f32)
    value_i64 = np.array([1, 2, 3], dtype=np.int64)
    encoded_i64 = encode_engine_value(value_i64)
    assert np.array_equal(encoded_i64, [1, 2, 3])
    decoded_i64 = build_engine_value_decoder(Int64VectorType)(encoded_i64)
    assert isinstance(decoded_i64, np.ndarray)
    assert decoded_i64.dtype == np.int64
    assert np.array_equal(decoded_i64, value_i64)
    value_nd_f64: NDArrayFloat64Type = np.array([1.0, 2.0, 3.0], dtype=np.float64)
    encoded_nd_f64 = encode_engine_value(value_nd_f64)
    assert np.array_equal(encoded_nd_f64, [1.0, 2.0, 3.0])
    decoded_nd_f64 = build_engine_value_decoder(NDArrayFloat64Type)(encoded_nd_f64)
    assert isinstance(decoded_nd_f64, np.ndarray)
    assert decoded_nd_f64.dtype == np.float64
    assert np.array_equal(decoded_nd_f64, value_nd_f64)


def test_ndarray_dimension_mismatch() -> None:
    """Test dimension enforcement for Vector with specified dimension."""
    value = np.array([1.0, 2.0], dtype=np.float32)
    encoded = encode_engine_value(value)
    assert np.array_equal(encoded, [1.0, 2.0])
    with pytest.raises(ValueError, match="Vector dimension mismatch"):
        build_engine_value_decoder(Float32VectorType)(encoded)


def test_list_vector_backward_compatibility() -> None:
    """Test that list-based vectors still work for backward compatibility."""
    value = [1, 2, 3, 4, 5]
    encoded = encode_engine_value(value)
    assert encoded == [1, 2, 3, 4, 5]
    decoded = build_engine_value_decoder(IntVectorType)(encoded)
    assert isinstance(decoded, np.ndarray)
    assert decoded.dtype == np.int64
    assert np.array_equal(decoded, np.array([1, 2, 3, 4, 5], dtype=np.int64))
    value_list: ListIntType = [1, 2, 3, 4, 5]
    encoded = encode_engine_value(value_list)
    assert np.array_equal(encoded, [1, 2, 3, 4, 5])
    decoded = build_engine_value_decoder(ListIntType)(encoded)
    assert np.array_equal(decoded, [1, 2, 3, 4, 5])


def test_encode_complex_structure_with_ndarray() -> None:
    """Test encoding a complex structure that includes an NDArray."""

    @dataclass
    class MyStructWithNDArray:
        name: str
        data: NDArray[np.float32]
        value: int

    original = MyStructWithNDArray(
        name="test_np", data=np.array([1.0, 0.5], dtype=np.float32), value=100
    )
    encoded = encode_engine_value(original)

    assert encoded[0] == original.name
    assert np.array_equal(encoded[1], original.data)
    assert encoded[2] == original.value


def test_decode_nullable_ndarray_none_or_value_input() -> None:
    """Test decoding a nullable NDArray with None or value inputs."""
    src_type_dict = {
        "kind": "Vector",
        "element_type": {"kind": "Float32"},
        "dimension": None,
    }
    dst_annotation = NDArrayFloat32Type | None
    decoder = make_engine_value_decoder([], src_type_dict, dst_annotation)

    none_engine_value = None
    decoded_array = decoder(none_engine_value)
    assert decoded_array is None

    engine_value = [1.0, 2.0, 3.0]
    decoded_array = decoder(engine_value)

    assert isinstance(decoded_array, np.ndarray)
    assert decoded_array.dtype == np.float32
    np.testing.assert_array_equal(
        decoded_array, np.array([1.0, 2.0, 3.0], dtype=np.float32)
    )


def test_decode_vector_string() -> None:
    """Test decoding a vector of strings works for Python native list type."""
    src_type_dict = {
        "kind": "Vector",
        "element_type": {"kind": "Str"},
        "dimension": None,
    }
    decoder = make_engine_value_decoder([], src_type_dict, Vector[str])
    assert decoder(["hello", "world"]) == ["hello", "world"]


def test_decode_error_non_nullable_or_non_list_vector() -> None:
    """Test decoding errors for non-nullable vectors or non-list inputs."""
    src_type_dict = {
        "kind": "Vector",
        "element_type": {"kind": "Float32"},
        "dimension": None,
    }
    decoder = make_engine_value_decoder([], src_type_dict, NDArrayFloat32Type)
    with pytest.raises(ValueError, match="Received null for non-nullable vector"):
        decoder(None)
    with pytest.raises(TypeError, match="Expected NDArray or list for vector"):
        decoder("not a list")


def test_dump_vector_type_annotation_with_dim() -> None:
    """Test dumping a vector type annotation with a specified dimension."""
    expected_dump = {
        "type": {
            "kind": "Vector",
            "element_type": {"kind": "Float32"},
            "dimension": 3,
        }
    }
    assert dump_engine_object(Float32VectorType) == expected_dump


def test_dump_vector_type_annotation_no_dim() -> None:
    """Test dumping a vector type annotation with no dimension."""
    expected_dump_no_dim = {
        "type": {
            "kind": "Vector",
            "element_type": {"kind": "Float64"},
            "dimension": None,
        }
    }
    assert dump_engine_object(Float64VectorTypeNoDim) == expected_dump_no_dim


def test_full_roundtrip_vector_numeric_types() -> None:
    """Test full roundtrip for numeric vector types using NDArray."""
    value_f32 = np.array([1.0, 2.0, 3.0], dtype=np.float32)
    validate_full_roundtrip(
        value_f32,
        Vector[np.float32, Literal[3]],
        ([np.float32(1.0), np.float32(2.0), np.float32(3.0)], list[np.float32]),
        ([1.0, 2.0, 3.0], list[cocoindex.Float32]),
        ([1.0, 2.0, 3.0], list[float]),
    )
    validate_full_roundtrip(
        value_f32,
        np.typing.NDArray[np.float32],
        ([np.float32(1.0), np.float32(2.0), np.float32(3.0)], list[np.float32]),
        ([1.0, 2.0, 3.0], list[cocoindex.Float32]),
        ([1.0, 2.0, 3.0], list[float]),
    )
    validate_full_roundtrip(
        value_f32.tolist(),
        list[np.float32],
        (value_f32, Vector[np.float32, Literal[3]]),
        ([1.0, 2.0, 3.0], list[cocoindex.Float32]),
        ([1.0, 2.0, 3.0], list[float]),
    )

    value_f64 = np.array([1.0, 2.0, 3.0], dtype=np.float64)
    validate_full_roundtrip(
        value_f64,
        Vector[np.float64, Literal[3]],
        ([np.float64(1.0), np.float64(2.0), np.float64(3.0)], list[np.float64]),
        ([1.0, 2.0, 3.0], list[cocoindex.Float64]),
        ([1.0, 2.0, 3.0], list[float]),
    )

    value_i64 = np.array([1, 2, 3], dtype=np.int64)
    validate_full_roundtrip(
        value_i64,
        Vector[np.int64, Literal[3]],
        ([np.int64(1), np.int64(2), np.int64(3)], list[np.int64]),
        ([1, 2, 3], list[int]),
    )

    value_i32 = np.array([1, 2, 3], dtype=np.int32)
    with pytest.raises(ValueError, match="Unsupported NumPy dtype"):
        validate_full_roundtrip(value_i32, Vector[np.int32, Literal[3]])
    value_u8 = np.array([1, 2, 3], dtype=np.uint8)
    with pytest.raises(ValueError, match="Unsupported NumPy dtype"):
        validate_full_roundtrip(value_u8, Vector[np.uint8, Literal[3]])
    value_u16 = np.array([1, 2, 3], dtype=np.uint16)
    with pytest.raises(ValueError, match="Unsupported NumPy dtype"):
        validate_full_roundtrip(value_u16, Vector[np.uint16, Literal[3]])
    value_u32 = np.array([1, 2, 3], dtype=np.uint32)
    with pytest.raises(ValueError, match="Unsupported NumPy dtype"):
        validate_full_roundtrip(value_u32, Vector[np.uint32, Literal[3]])
    value_u64 = np.array([1, 2, 3], dtype=np.uint64)
    with pytest.raises(ValueError, match="Unsupported NumPy dtype"):
        validate_full_roundtrip(value_u64, Vector[np.uint64, Literal[3]])


def test_full_roundtrip_vector_other_types() -> None:
    """Test full roundtrip for Vector with non-numeric basic types."""
    uuid_list = [uuid.uuid4(), uuid.uuid4()]
    validate_full_roundtrip(uuid_list, Vector[uuid.UUID], (uuid_list, list[uuid.UUID]))

    date_list = [datetime.date(2023, 1, 1), datetime.date(2024, 10, 5)]
    validate_full_roundtrip(
        date_list, Vector[datetime.date], (date_list, list[datetime.date])
    )

    bool_list = [True, False, True, False]
    validate_full_roundtrip(bool_list, Vector[bool], (bool_list, list[bool]))

    validate_full_roundtrip([], Vector[uuid.UUID], ([], list[uuid.UUID]))
    validate_full_roundtrip([], Vector[datetime.date], ([], list[datetime.date]))
    validate_full_roundtrip([], Vector[bool], ([], list[bool]))


def test_roundtrip_vector_no_dimension() -> None:
    """Test full roundtrip for vector types without dimension annotation."""
    value_f64 = np.array([1.0, 2.0, 3.0], dtype=np.float64)
    validate_full_roundtrip(
        value_f64,
        Vector[np.float64],
        ([1.0, 2.0, 3.0], list[float]),
        (np.array([1.0, 2.0, 3.0], dtype=np.float64), np.typing.NDArray[np.float64]),
    )


def test_roundtrip_string_vector() -> None:
    """Test full roundtrip for string vector using list."""
    value_str: Vector[str] = ["hello", "world"]
    validate_full_roundtrip(value_str, Vector[str])


def test_roundtrip_empty_vector() -> None:
    """Test full roundtrip for empty numeric vector."""
    value_empty: Vector[np.float32] = np.array([], dtype=np.float32)
    validate_full_roundtrip(value_empty, Vector[np.float32])


def test_roundtrip_dimension_mismatch() -> None:
    """Test that dimension mismatch raises an error during roundtrip."""
    value_f32: Vector[np.float32, Literal[3]] = np.array([1.0, 2.0], dtype=np.float32)
    with pytest.raises(ValueError, match="Vector dimension mismatch"):
        validate_full_roundtrip(value_f32, Vector[np.float32, Literal[3]])


def test_full_roundtrip_scalar_numeric_types() -> None:
    """Test full roundtrip for scalar NumPy numeric types."""
    # Test supported scalar types
    validate_full_roundtrip(np.int64(42), np.int64, (42, int))
    validate_full_roundtrip(np.float32(3.25), np.float32, (3.25, cocoindex.Float32))
    validate_full_roundtrip(np.float64(3.25), np.float64, (3.25, cocoindex.Float64))

    # Test unsupported scalar types
    for unsupported_type in [np.int32, np.uint8, np.uint16, np.uint32, np.uint64]:
        with pytest.raises(ValueError, match="Unsupported NumPy dtype"):
            validate_full_roundtrip(unsupported_type(1), unsupported_type)


def test_full_roundtrip_nullable_scalar() -> None:
    """Test full roundtrip for nullable scalar NumPy types."""
    # Test with non-null values
    validate_full_roundtrip(np.int64(42), np.int64 | None)
    validate_full_roundtrip(np.float32(3.14), np.float32 | None)
    validate_full_roundtrip(np.float64(2.718), np.float64 | None)

    # Test with None
    validate_full_roundtrip(None, np.int64 | None)
    validate_full_roundtrip(None, np.float32 | None)
    validate_full_roundtrip(None, np.float64 | None)


def test_full_roundtrip_scalar_in_struct() -> None:
    """Test full roundtrip for scalar NumPy types in a dataclass."""

    @dataclass
    class NumericStruct:
        int_field: np.int64
        float32_field: np.float32
        float64_field: np.float64

    instance = NumericStruct(
        int_field=np.int64(42),
        float32_field=np.float32(3.14),
        float64_field=np.float64(2.718),
    )
    validate_full_roundtrip(instance, NumericStruct)


def test_full_roundtrip_scalar_in_nested_struct() -> None:
    """Test full roundtrip for scalar NumPy types in a nested struct."""

    @dataclass
    class InnerStruct:
        value: np.float64

    @dataclass
    class OuterStruct:
        inner: InnerStruct
        count: np.int64

    instance = OuterStruct(
        inner=InnerStruct(value=np.float64(2.718)),
        count=np.int64(1),
    )
    validate_full_roundtrip(instance, OuterStruct)


def test_full_roundtrip_scalar_with_python_types() -> None:
    """Test full roundtrip for structs mixing NumPy and Python scalar types."""

    @dataclass
    class MixedStruct:
        numpy_int: np.int64
        python_int: int
        numpy_float: np.float64
        python_float: float
        string: str
        annotated_int: Annotated[np.int64, TypeKind("int")]
        annotated_float: Float32

    instance = MixedStruct(
        numpy_int=np.int64(42),
        python_int=43,
        numpy_float=np.float64(2.718),
        python_float=3.14,
        string="hello, world",
        annotated_int=np.int64(42),
        annotated_float=2.0,
    )
    validate_full_roundtrip(instance, MixedStruct)<|MERGE_RESOLUTION|>--- conflicted
+++ resolved
@@ -229,16 +229,11 @@
 
 
 def test_roundtrip_basic_types() -> None:
-<<<<<<< HEAD
     validate_full_roundtrip(b"hello world", bytes, (b"hello world", None))
     validate_full_roundtrip(b"\x00\x01\x02\xff\xfe", bytes)
     validate_full_roundtrip("hello", str, ("hello", None))
     validate_full_roundtrip(True, bool, (True, None))
     validate_full_roundtrip(False, bool, (False, None))
-    validate_full_roundtrip(42, int, (42, None))
-    validate_full_roundtrip(3.25, float, (3.25, Float64))
-=======
->>>>>>> d03a5842
     validate_full_roundtrip(
         42, cocoindex.Int64, (42, int), (np.int64(42), np.int64), (42, None)
     )
@@ -248,7 +243,19 @@
     validate_full_roundtrip(
         3.25, Float64, (3.25, float), (np.float64(3.25), np.float64), (3.25, None)
     )
-<<<<<<< HEAD
+    validate_full_roundtrip(3.25, float, (3.25, Float64))
+    validate_full_roundtrip(np.float64(3.25), np.float64, (3.25, Float64))
+
+    validate_full_roundtrip(
+        3.25,
+        Float32,
+        (3.25, float),
+        (np.float32(3.25), np.float32),
+        (np.float64(3.25), np.float64),
+        (3.25, Float64),
+        (3.25, None),
+    )
+    validate_full_roundtrip(np.float32(3.25), np.float32, (3.25, Float32))
 
 
 def test_roundtrip_uuid() -> None:
@@ -258,11 +265,11 @@
 
 def test_roundtrip_range() -> None:
     r1 = (0, 100)
-    validate_full_roundtrip(r1, cocoindex.Range)
+    validate_full_roundtrip(r1, cocoindex.Range, (r1, None))
     r2 = (50, 50)
-    validate_full_roundtrip(r2, cocoindex.Range)
+    validate_full_roundtrip(r2, cocoindex.Range, (r2, None))
     r3 = (0, 1_000_000_000)
-    validate_full_roundtrip(r3, cocoindex.Range)
+    validate_full_roundtrip(r3, cocoindex.Range, (r3, None))
 
 
 def test_roundtrip_time() -> None:
@@ -273,26 +280,6 @@
     t3 = datetime.time(0, 0, 0)
     validate_full_roundtrip(t3, datetime.time, (t3, None))
 
-=======
-    validate_full_roundtrip(3.25, float, (3.25, Float64))
-    validate_full_roundtrip(np.float64(3.25), np.float64, (3.25, Float64))
-
-    validate_full_roundtrip(
-        3.25,
-        Float32,
-        (3.25, float),
-        (np.float32(3.25), np.float32),
-        (np.float64(3.25), np.float64),
-        (3.25, Float64),
-        (3.25, None),
-    )
-    validate_full_roundtrip(np.float32(3.25), np.float32, (3.25, Float32))
-
-    validate_full_roundtrip("hello", str, ("hello", None))
-    validate_full_roundtrip(True, bool, (True, None))
-    validate_full_roundtrip(False, bool, (False, None))
-    validate_full_roundtrip((1, 2), cocoindex.Range, ((1, 2), None))
->>>>>>> d03a5842
     validate_full_roundtrip(
         datetime.date(2025, 1, 1), datetime.date, (datetime.date(2025, 1, 1), None)
     )
