import dataclasses
import datetime
import uuid
from typing import (
    Annotated,
    List,
    Dict,
    Literal,
    Any,
    get_args,
    NamedTuple,
)
from collections.abc import Sequence, Mapping
import pytest
import numpy as np
from numpy.typing import NDArray

from cocoindex.typing import (
    analyze_type_info,
    Vector,
    VectorInfo,
    TypeKind,
    TypeAttr,
    Float32,
    Float64,
    encode_enriched_type,
    AnalyzedTypeInfo,
)


@dataclasses.dataclass
class SimpleDataclass:
    name: str
    value: int


class SimpleNamedTuple(NamedTuple):
    name: str
    value: Any


def test_ndarray_float32_no_dim() -> None:
    typ = NDArray[np.float32]
    result = analyze_type_info(typ)
    assert result == AnalyzedTypeInfo(
        kind="Vector",
        vector_info=VectorInfo(dim=None),
        elem_type=Float32,
        key_type=None,
        struct_type=None,
        np_number_type=np.ndarray[tuple[int, ...], np.dtype[np.float32]],
        attrs=None,
        nullable=False,
    )


def test_vector_float32_no_dim() -> None:
    typ = Vector[np.float32]
    result = analyze_type_info(typ)
    assert result == AnalyzedTypeInfo(
        kind="Vector",
        vector_info=VectorInfo(dim=None),
        elem_type=Float32,
        key_type=None,
        struct_type=None,
        np_number_type=np.ndarray[tuple[int, ...], np.dtype[np.float32]],
        attrs=None,
        nullable=False,
    )


def test_ndarray_float64_with_dim() -> None:
    typ = Annotated[NDArray[np.float64], VectorInfo(dim=128)]
    result = analyze_type_info(typ)
    assert result == AnalyzedTypeInfo(
        kind="Vector",
        vector_info=VectorInfo(dim=128),
        elem_type=Float64,
        key_type=None,
        struct_type=None,
        np_number_type=np.ndarray[tuple[int, ...], np.dtype[np.float64]],
        attrs=None,
        nullable=False,
    )


def test_vector_float32_with_dim() -> None:
    typ = Vector[np.float32, Literal[384]]
    result = analyze_type_info(typ)
    assert result == AnalyzedTypeInfo(
        kind="Vector",
        vector_info=VectorInfo(dim=384),
        elem_type=Float32,
        key_type=None,
        struct_type=None,
        np_number_type=np.ndarray[tuple[int, ...], np.dtype[np.float32]],
        attrs=None,
        nullable=False,
    )


def test_ndarray_int64_no_dim() -> None:
    typ = NDArray[np.int64]
    result = analyze_type_info(typ)
    assert result.kind == "Vector"
    assert result.vector_info == VectorInfo(dim=None)
    assert get_args(result.elem_type) == (int, TypeKind("Int64"))
    assert not result.nullable


def test_nullable_ndarray() -> None:
    typ = NDArray[np.float32] | None
    result = analyze_type_info(typ)
    assert result == AnalyzedTypeInfo(
        kind="Vector",
        vector_info=VectorInfo(dim=None),
        elem_type=Float32,
        key_type=None,
        struct_type=None,
        np_number_type=np.ndarray[tuple[int, ...], np.dtype[np.float32]],
        attrs=None,
        nullable=True,
    )


<<<<<<< HEAD
def test_scalar_numpy_types():
    for np_type, expected_kind in [
        (np.int64, "Int64"),
        (np.float32, "Float32"),
        (np.float64, "Float64"),
    ]:
        type_info = analyze_type_info(np_type)
        assert (
            type_info.kind == expected_kind
        ), f"Expected {expected_kind} for {np_type}, got {type_info.kind}"
        assert (
            type_info.np_number_type == np_type
        ), f"Expected {np_type}, got {type_info.np_number_type}"
        assert type_info.elem_type is None
        assert type_info.vector_info is None


def test_vector_str():
=======
def test_vector_str() -> None:
>>>>>>> 800ceb24
    typ = Vector[str]
    result = analyze_type_info(typ)
    assert result.kind == "Vector"
    assert result.elem_type == str
    assert result.vector_info == VectorInfo(dim=None)


def test_vector_complex64() -> None:
    typ = Vector[np.complex64]
    result = analyze_type_info(typ)
    assert result.kind == "Vector"
    assert result.elem_type == np.complex64
    assert result.vector_info == VectorInfo(dim=None)


def test_non_numpy_vector() -> None:
    typ = Vector[float, Literal[3]]
    result = analyze_type_info(typ)
    assert result.kind == "Vector"
    assert result.elem_type == float
    assert result.vector_info == VectorInfo(dim=3)


def test_ndarray_any_dtype() -> None:
    typ = NDArray[Any]
    with pytest.raises(
        TypeError, match="NDArray for Vector must use a concrete numpy dtype"
    ):
        analyze_type_info(typ)


def test_list_of_primitives() -> None:
    typ = List[str]
    result = analyze_type_info(typ)
    assert result == AnalyzedTypeInfo(
        kind="Vector",
        vector_info=VectorInfo(dim=None),
        elem_type=str,
        key_type=None,
        struct_type=None,
        np_number_type=None,
        attrs=None,
        nullable=False,
    )


def test_list_of_structs() -> None:
    typ = List[SimpleDataclass]
    result = analyze_type_info(typ)
    assert result == AnalyzedTypeInfo(
        kind="LTable",
        vector_info=None,
        elem_type=SimpleDataclass,
        key_type=None,
        struct_type=None,
        np_number_type=None,
        attrs=None,
        nullable=False,
    )


def test_sequence_of_int() -> None:
    typ = Sequence[int]
    result = analyze_type_info(typ)
    assert result == AnalyzedTypeInfo(
        kind="Vector",
        vector_info=VectorInfo(dim=None),
        elem_type=int,
        key_type=None,
        struct_type=None,
        np_number_type=None,
        attrs=None,
        nullable=False,
    )


def test_list_with_vector_info() -> None:
    typ = Annotated[List[int], VectorInfo(dim=5)]
    result = analyze_type_info(typ)
    assert result == AnalyzedTypeInfo(
        kind="Vector",
        vector_info=VectorInfo(dim=5),
        elem_type=int,
        key_type=None,
        struct_type=None,
        np_number_type=None,
        attrs=None,
        nullable=False,
    )


def test_dict_str_int() -> None:
    typ = Dict[str, int]
    result = analyze_type_info(typ)
    assert result == AnalyzedTypeInfo(
        kind="KTable",
        vector_info=None,
        elem_type=(str, int),
        key_type=None,
        struct_type=None,
        np_number_type=None,
        attrs=None,
        nullable=False,
    )


def test_mapping_str_dataclass() -> None:
    typ = Mapping[str, SimpleDataclass]
    result = analyze_type_info(typ)
    assert result == AnalyzedTypeInfo(
        kind="KTable",
        vector_info=None,
        elem_type=(str, SimpleDataclass),
        key_type=None,
        struct_type=None,
        np_number_type=None,
        attrs=None,
        nullable=False,
    )


def test_dataclass() -> None:
    typ = SimpleDataclass
    result = analyze_type_info(typ)
    assert result == AnalyzedTypeInfo(
        kind="Struct",
        vector_info=None,
        elem_type=None,
        key_type=None,
        struct_type=SimpleDataclass,
        np_number_type=None,
        attrs=None,
        nullable=False,
    )


def test_named_tuple() -> None:
    typ = SimpleNamedTuple
    result = analyze_type_info(typ)
    assert result == AnalyzedTypeInfo(
        kind="Struct",
        vector_info=None,
        elem_type=None,
        key_type=None,
        struct_type=SimpleNamedTuple,
        np_number_type=None,
        attrs=None,
        nullable=False,
    )


def test_tuple_key_value() -> None:
    typ = (str, int)
    result = analyze_type_info(typ)
    assert result == AnalyzedTypeInfo(
        kind="Int64",
        vector_info=None,
        elem_type=None,
        key_type=str,
        struct_type=None,
        np_number_type=None,
        attrs=None,
        nullable=False,
    )


def test_str() -> None:
    typ = str
    result = analyze_type_info(typ)
    assert result == AnalyzedTypeInfo(
        kind="Str",
        vector_info=None,
        elem_type=None,
        key_type=None,
        struct_type=None,
        np_number_type=None,
        attrs=None,
        nullable=False,
    )


def test_bool() -> None:
    typ = bool
    result = analyze_type_info(typ)
    assert result == AnalyzedTypeInfo(
        kind="Bool",
        vector_info=None,
        elem_type=None,
        key_type=None,
        struct_type=None,
        np_number_type=None,
        attrs=None,
        nullable=False,
    )


def test_bytes() -> None:
    typ = bytes
    result = analyze_type_info(typ)
    assert result == AnalyzedTypeInfo(
        kind="Bytes",
        vector_info=None,
        elem_type=None,
        key_type=None,
        struct_type=None,
        np_number_type=None,
        attrs=None,
        nullable=False,
    )


def test_uuid() -> None:
    typ = uuid.UUID
    result = analyze_type_info(typ)
    assert result == AnalyzedTypeInfo(
        kind="Uuid",
        vector_info=None,
        elem_type=None,
        key_type=None,
        struct_type=None,
        np_number_type=None,
        attrs=None,
        nullable=False,
    )


def test_date() -> None:
    typ = datetime.date
    result = analyze_type_info(typ)
    assert result == AnalyzedTypeInfo(
        kind="Date",
        vector_info=None,
        elem_type=None,
        key_type=None,
        struct_type=None,
        np_number_type=None,
        attrs=None,
        nullable=False,
    )


def test_time() -> None:
    typ = datetime.time
    result = analyze_type_info(typ)
    assert result == AnalyzedTypeInfo(
        kind="Time",
        vector_info=None,
        elem_type=None,
        key_type=None,
        struct_type=None,
        np_number_type=None,
        attrs=None,
        nullable=False,
    )


def test_timedelta() -> None:
    typ = datetime.timedelta
    result = analyze_type_info(typ)
    assert result == AnalyzedTypeInfo(
        kind="TimeDelta",
        vector_info=None,
        elem_type=None,
        key_type=None,
        struct_type=None,
        np_number_type=None,
        attrs=None,
        nullable=False,
    )


def test_float() -> None:
    typ = float
    result = analyze_type_info(typ)
    assert result == AnalyzedTypeInfo(
        kind="Float64",
        vector_info=None,
        elem_type=None,
        key_type=None,
        struct_type=None,
        np_number_type=None,
        attrs=None,
        nullable=False,
    )


def test_int() -> None:
    typ = int
    result = analyze_type_info(typ)
    assert result == AnalyzedTypeInfo(
        kind="Int64",
        vector_info=None,
        elem_type=None,
        key_type=None,
        struct_type=None,
        np_number_type=None,
        attrs=None,
        nullable=False,
    )


def test_type_with_attributes() -> None:
    typ = Annotated[str, TypeAttr("key", "value")]
    result = analyze_type_info(typ)
    assert result == AnalyzedTypeInfo(
        kind="Str",
        vector_info=None,
        elem_type=None,
        key_type=None,
        struct_type=None,
        np_number_type=None,
        attrs={"key": "value"},
        nullable=False,
    )


def test_encode_enriched_type_none() -> None:
    typ = None
    result = encode_enriched_type(typ)
    assert result is None


def test_encode_enriched_type_struct() -> None:
    typ = SimpleDataclass
    result = encode_enriched_type(typ)
    assert result["type"]["kind"] == "Struct"
    assert len(result["type"]["fields"]) == 2
    assert result["type"]["fields"][0]["name"] == "name"
    assert result["type"]["fields"][0]["type"]["kind"] == "Str"
    assert result["type"]["fields"][1]["name"] == "value"
    assert result["type"]["fields"][1]["type"]["kind"] == "Int64"


def test_encode_enriched_type_vector() -> None:
    typ = NDArray[np.float32]
    result = encode_enriched_type(typ)
    assert result["type"]["kind"] == "Vector"
    assert result["type"]["element_type"]["kind"] == "Float32"
    assert result["type"]["dimension"] is None


def test_encode_enriched_type_ltable() -> None:
    typ = List[SimpleDataclass]
    result = encode_enriched_type(typ)
    assert result["type"]["kind"] == "LTable"
    assert result["type"]["row"]["kind"] == "Struct"
    assert len(result["type"]["row"]["fields"]) == 2


def test_encode_enriched_type_with_attrs() -> None:
    typ = Annotated[str, TypeAttr("key", "value")]
    result = encode_enriched_type(typ)
    assert result["type"]["kind"] == "Str"
    assert result["attrs"] == {"key": "value"}


def test_encode_enriched_type_nullable() -> None:
    typ = str | None
    result = encode_enriched_type(typ)
    assert result["type"]["kind"] == "Str"
    assert result["nullable"] is True


<<<<<<< HEAD
def test_encode_scalar_numpy_types_schema():
    for np_type, expected_kind in [
        (np.int64, "Int64"),
        (np.float32, "Float32"),
        (np.float64, "Float64"),
    ]:
        schema = encode_enriched_type(np_type)
        assert (
            schema["type"]["kind"] == expected_kind
        ), f"Expected {expected_kind} for {np_type}, got {schema['type']['kind']}"
        assert not schema.get("nullable", False)


def test_invalid_struct_kind():
=======
def test_invalid_struct_kind() -> None:
>>>>>>> 800ceb24
    typ = Annotated[SimpleDataclass, TypeKind("Vector")]
    with pytest.raises(ValueError, match="Unexpected type kind for struct: Vector"):
        analyze_type_info(typ)


def test_invalid_list_kind() -> None:
    typ = Annotated[List[int], TypeKind("Struct")]
    with pytest.raises(ValueError, match="Unexpected type kind for list: Struct"):
        analyze_type_info(typ)


def test_unsupported_type() -> None:
    typ = set
    with pytest.raises(ValueError, match="type unsupported yet: <class 'set'>"):
        analyze_type_info(typ)<|MERGE_RESOLUTION|>--- conflicted
+++ resolved
@@ -123,7 +123,6 @@
     )
 
 
-<<<<<<< HEAD
 def test_scalar_numpy_types():
     for np_type, expected_kind in [
         (np.int64, "Int64"),
@@ -141,10 +140,7 @@
         assert type_info.vector_info is None
 
 
-def test_vector_str():
-=======
 def test_vector_str() -> None:
->>>>>>> 800ceb24
     typ = Vector[str]
     result = analyze_type_info(typ)
     assert result.kind == "Vector"
@@ -508,7 +504,6 @@
     assert result["nullable"] is True
 
 
-<<<<<<< HEAD
 def test_encode_scalar_numpy_types_schema():
     for np_type, expected_kind in [
         (np.int64, "Int64"),
@@ -522,10 +517,7 @@
         assert not schema.get("nullable", False)
 
 
-def test_invalid_struct_kind():
-=======
 def test_invalid_struct_kind() -> None:
->>>>>>> 800ceb24
     typ = Annotated[SimpleDataclass, TypeKind("Vector")]
     with pytest.raises(ValueError, match="Unexpected type kind for struct: Vector"):
         analyze_type_info(typ)
