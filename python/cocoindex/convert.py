"""
Utilities to convert between Python and engine values.
"""

from __future__ import annotations

import dataclasses
import datetime
import inspect
from enum import Enum
from typing import Any, Callable, Mapping, Type, get_origin

import numpy as np

from .typing import (
    KEY_FIELD_NAME,
    TABLE_TYPES,
    AnalyzedAnyType,
    AnalyzedBasicType,
    AnalyzedDictType,
    AnalyzedListType,
    AnalyzedStructType,
    AnalyzedTypeInfo,
    AnalyzedUnionType,
    AnalyzedUnknownType,
    analyze_type_info,
    encode_enriched_type,
    is_namedtuple_type,
    is_numpy_number_type,
    is_struct_type,
)

_CONVERTIBLE_KINDS = {
    ("Float32", "Float64"),
    ("LocalDateTime", "OffsetDateTime"),
}


def _is_type_kind_convertible_to(src_type_kind: str, dst_type_kind: str) -> bool:
    return (
        src_type_kind == dst_type_kind
        or (src_type_kind, dst_type_kind) in _CONVERTIBLE_KINDS
    )


def _encode_engine_value_core(
    value: Any,
    in_struct: bool = False,
    type_hint: Type[Any] | str | None = None,
    type_variant: AnalyzedTypeInfo | None = None,
) -> Any:
    """Core encoding logic for converting Python values to engine values."""

<<<<<<< HEAD
=======
class ChildFieldPath:
    """Context manager to append a field to field_path on enter and pop it on exit."""

    _field_path: list[str]
    _field_name: str

    def __init__(self, field_path: list[str], field_name: str):
        self._field_path: list[str] = field_path
        self._field_name = field_name

    def __enter__(self) -> ChildFieldPath:
        self._field_path.append(self._field_name)
        return self

    def __exit__(self, _exc_type: Any, _exc_val: Any, _exc_tb: Any) -> None:
        self._field_path.pop()


def encode_engine_value(value: Any) -> Any:
    """Encode a Python value to an engine value."""
>>>>>>> 7e6a6f4f
    if dataclasses.is_dataclass(value):
        fields = dataclasses.fields(value)
        return [
            encode_engine_value(
                getattr(value, f.name),
                in_struct=True,
                type_hint=f.type,
            )
            for f in fields
        ]

    if is_namedtuple_type(type(value)):
        annotations = type(value).__annotations__
        return [
            encode_engine_value(
                getattr(value, name),
                in_struct=True,
                type_hint=annotations.get(name),
            )
            for name in value._fields
        ]

    if isinstance(value, np.number):
        return value.item()

    if isinstance(value, np.ndarray):
        return value

    if isinstance(value, (list, tuple)):
        if (
            type_variant
            and isinstance(type_variant.variant, AnalyzedListType)
            and type_variant.variant.elem_type
        ):
            elem_encoder = make_engine_value_encoder(type_variant.variant.elem_type)
            return [elem_encoder(v) for v in value]
        else:
            return [encode_engine_value(v, in_struct) for v in value]

    if isinstance(value, dict):
        # Determine if this is a JSON type
        is_json_type = False
        if type_variant and isinstance(type_variant.variant, AnalyzedBasicType):
            is_json_type = type_variant.variant.kind == "Json"
        elif type_hint:
            hint_type_info = analyze_type_info(type_hint)
            is_json_type = (
                isinstance(hint_type_info.variant, AnalyzedBasicType)
                and hint_type_info.variant.kind == "Json"
            )

        # Handle empty dict
        if not value:
            if in_struct:
                return value if is_json_type else []
            return {} if is_json_type else value

        # Handle KTable
        first_val = next(iter(value.values()))
        if is_struct_type(type(first_val)):
            return [
                [encode_engine_value(k, in_struct)] + encode_engine_value(v, in_struct)
                for k, v in value.items()
            ]

        # Handle regular dict
        if (
            type_variant
            and isinstance(type_variant.variant, AnalyzedDictType)
            and type_variant.variant.value_type
        ):
            value_encoder = make_engine_value_encoder(type_variant.variant.value_type)
            return {k: value_encoder(v) for k, v in value.items()}

    return value


def make_engine_value_encoder(type_annotation: Any) -> Callable[[Any], Any]:
    """
    Make an encoder from a Python value to an engine value.

    Args:
        type_annotation: The type annotation of the Python value.

    Returns:
        An encoder from a Python value to an engine value.
    """
    type_info = analyze_type_info(type_annotation)

    if isinstance(type_info.variant, AnalyzedUnknownType):
        raise ValueError(f"Type annotation `{type_info.core_type}` is unsupported")

    def encode_value(value: Any, in_struct: bool = False) -> Any:
        return _encode_engine_value_core(
            value, in_struct=in_struct, type_variant=type_info
        )

    return lambda value: encode_value(value, in_struct=False)


def encode_engine_value(
    value: Any, in_struct: bool = False, type_hint: Type[Any] | str | None = None
) -> Any:
    """
    Encode a Python value to an engine value.

    Args:
        value: The Python value to encode
        in_struct: Whether this value is being encoded within a struct context
        type_hint: Type annotation for the value. When provided, enables optimized
                  type-aware encoding. For top-level calls, this should always be provided.

    Returns:
        The encoded engine value
    """
    if type_hint is not None:
        encoder = make_engine_value_encoder(type_hint)
        return encoder(value)

    return _encode_engine_value_core(value, in_struct=in_struct)


def make_engine_value_decoder(
    field_path: list[str],
    src_type: dict[str, Any],
    dst_annotation: Any,
) -> Callable[[Any], Any]:
    """
    Make a decoder from an engine value to a Python value.

    Args:
        field_path: The path to the field in the engine value. For error messages.
        src_type: The type of the engine value, mapped from a `cocoindex::base::schema::ValueType`.
        dst_annotation: The type annotation of the Python value.

    Returns:
        A decoder from an engine value to a Python value.
    """

    src_type_kind = src_type["kind"]

    dst_type_info = analyze_type_info(dst_annotation)
    dst_type_variant = dst_type_info.variant

    if isinstance(dst_type_variant, AnalyzedUnknownType):
        raise ValueError(
            f"Type mismatch for `{''.join(field_path)}`: "
            f"declared `{dst_type_info.core_type}`, an unsupported type"
        )

    if src_type_kind == "Struct":
        return make_engine_struct_decoder(
            field_path,
            src_type["fields"],
            dst_type_info,
        )

    if src_type_kind in TABLE_TYPES:
        with ChildFieldPath(field_path, "[*]"):
            engine_fields_schema = src_type["row"]["fields"]

            if src_type_kind == "LTable":
                if isinstance(dst_type_variant, AnalyzedAnyType):
                    return _make_engine_ltable_to_list_dict_decoder(
                        field_path, engine_fields_schema
                    )
                if not isinstance(dst_type_variant, AnalyzedListType):
                    raise ValueError(
                        f"Type mismatch for `{''.join(field_path)}`: "
                        f"declared `{dst_type_info.core_type}`, a list type expected"
                    )
                row_decoder = make_engine_struct_decoder(
                    field_path,
                    engine_fields_schema,
                    analyze_type_info(dst_type_variant.elem_type),
                )

                def decode(value: Any) -> Any | None:
                    if value is None:
                        return None
                    return [row_decoder(v) for v in value]

            elif src_type_kind == "KTable":
                if isinstance(dst_type_variant, AnalyzedAnyType):
                    return _make_engine_ktable_to_dict_dict_decoder(
                        field_path, engine_fields_schema
                    )
                if not isinstance(dst_type_variant, AnalyzedDictType):
                    raise ValueError(
                        f"Type mismatch for `{''.join(field_path)}`: "
                        f"declared `{dst_type_info.core_type}`, a dict type expected"
                    )

                key_field_schema = engine_fields_schema[0]
                field_path.append(f".{key_field_schema.get('name', KEY_FIELD_NAME)}")
                key_decoder = make_engine_value_decoder(
                    field_path, key_field_schema["type"], dst_type_variant.key_type
                )
                field_path.pop()
                value_decoder = make_engine_struct_decoder(
                    field_path,
                    engine_fields_schema[1:],
                    analyze_type_info(dst_type_variant.value_type),
                )

                def decode(value: Any) -> Any | None:
                    if value is None:
                        return None
                    return {key_decoder(v[0]): value_decoder(v[1:]) for v in value}

        return decode

    if src_type_kind == "Union":
        if isinstance(dst_type_variant, AnalyzedAnyType):
            return lambda value: value[1]

        dst_type_variants = (
            dst_type_variant.variant_types
            if isinstance(dst_type_variant, AnalyzedUnionType)
            else [dst_annotation]
        )
        src_type_variants = src_type["types"]
        decoders = []
        for i, src_type_variant in enumerate(src_type_variants):
            with ChildFieldPath(field_path, f"[{i}]"):
                decoder = None
                for dst_type_variant in dst_type_variants:
                    try:
                        decoder = make_engine_value_decoder(
                            field_path, src_type_variant, dst_type_variant
                        )
                        break
                    except ValueError:
                        pass
                if decoder is None:
                    raise ValueError(
                        f"Type mismatch for `{''.join(field_path)}`: "
                        f"cannot find matched target type for source type variant {src_type_variant}"
                    )
                decoders.append(decoder)
        return lambda value: decoders[value[0]](value[1])

    if isinstance(dst_type_variant, AnalyzedAnyType):
        return lambda value: value

    if src_type_kind == "Vector":
        field_path_str = "".join(field_path)
        if not isinstance(dst_type_variant, AnalyzedListType):
            raise ValueError(
                f"Type mismatch for `{''.join(field_path)}`: "
                f"declared `{dst_type_info.core_type}`, a list type expected"
            )
        expected_dim = (
            dst_type_variant.vector_info.dim
            if dst_type_variant and dst_type_variant.vector_info
            else None
        )

        vec_elem_decoder = None
        scalar_dtype = None
        if dst_type_variant and dst_type_info.base_type is np.ndarray:
            if is_numpy_number_type(dst_type_variant.elem_type):
                scalar_dtype = dst_type_variant.elem_type
        else:
            vec_elem_decoder = make_engine_value_decoder(
                field_path + ["[*]"],
                src_type["element_type"],
                dst_type_variant and dst_type_variant.elem_type,
            )

        def decode_vector(value: Any) -> Any | None:
            if value is None:
                if dst_type_info.nullable:
                    return None
                raise ValueError(
                    f"Received null for non-nullable vector `{field_path_str}`"
                )
            if not isinstance(value, (np.ndarray, list)):
                raise TypeError(
                    f"Expected NDArray or list for vector `{field_path_str}`, got {type(value)}"
                )
            if expected_dim is not None and len(value) != expected_dim:
                raise ValueError(
                    f"Vector dimension mismatch for `{field_path_str}`: "
                    f"expected {expected_dim}, got {len(value)}"
                )

            if vec_elem_decoder is not None:  # for Non-NDArray vector
                return [vec_elem_decoder(v) for v in value]
            else:  # for NDArray vector
                return np.array(value, dtype=scalar_dtype)

        return decode_vector

    if isinstance(dst_type_variant, AnalyzedBasicType):
        if not _is_type_kind_convertible_to(src_type_kind, dst_type_variant.kind):
            raise ValueError(
                f"Type mismatch for `{''.join(field_path)}`: "
                f"passed in {src_type_kind}, declared {dst_annotation} ({dst_type_variant.kind})"
            )

        if dst_type_variant.kind in ("Float32", "Float64", "Int64"):
            dst_core_type = dst_type_info.core_type

            def decode_scalar(value: Any) -> Any | None:
                if value is None:
                    if dst_type_info.nullable:
                        return None
                    raise ValueError(
                        f"Received null for non-nullable scalar `{''.join(field_path)}`"
                    )
                return dst_core_type(value)

            return decode_scalar

    return lambda value: value


def make_engine_struct_decoder(
    field_path: list[str],
    src_fields: list[dict[str, Any]],
    dst_type_info: AnalyzedTypeInfo,
) -> Callable[[list[Any]], Any]:
    """Make a decoder from an engine field values to a Python value."""

    dst_type_variant = dst_type_info.variant

    use_dict = False
    if isinstance(dst_type_variant, AnalyzedAnyType):
        use_dict = True
    elif isinstance(dst_type_variant, AnalyzedDictType):
        analyzed_key_type = analyze_type_info(dst_type_variant.key_type)
        analyzed_value_type = analyze_type_info(dst_type_variant.value_type)
        use_dict = (
            isinstance(analyzed_key_type.variant, AnalyzedAnyType)
            or (
                isinstance(analyzed_key_type.variant, AnalyzedBasicType)
                and analyzed_key_type.variant.kind == "Str"
            )
        ) and isinstance(analyzed_value_type.variant, AnalyzedAnyType)
    if use_dict:
        return _make_engine_struct_to_dict_decoder(field_path, src_fields)

    if not isinstance(dst_type_variant, AnalyzedStructType):
        raise ValueError(
            f"Type mismatch for `{''.join(field_path)}`: "
            f"declared `{dst_type_info.core_type}`, a dataclass, NamedTuple or dict[str, Any] expected"
        )

    src_name_to_idx = {f["name"]: i for i, f in enumerate(src_fields)}
    dst_struct_type = dst_type_variant.struct_type

    parameters: Mapping[str, inspect.Parameter]
    if dataclasses.is_dataclass(dst_struct_type):
        parameters = inspect.signature(dst_struct_type).parameters
    elif is_namedtuple_type(dst_struct_type):
        defaults = getattr(dst_struct_type, "_field_defaults", {})
        fields = getattr(dst_struct_type, "_fields", ())
        parameters = {
            name: inspect.Parameter(
                name=name,
                kind=inspect.Parameter.POSITIONAL_OR_KEYWORD,
                default=defaults.get(name, inspect.Parameter.empty),
                annotation=dst_struct_type.__annotations__.get(
                    name, inspect.Parameter.empty
                ),
            )
            for name in fields
        }
    else:
        raise ValueError(f"Unsupported struct type: {dst_struct_type}")

    def make_closure_for_value(
        name: str, param: inspect.Parameter
    ) -> Callable[[list[Any]], Any]:
        src_idx = src_name_to_idx.get(name)
        with ChildFieldPath(field_path, f".{name}"):
            if src_idx is not None:
                field_decoder = make_engine_value_decoder(
                    field_path, src_fields[src_idx]["type"], param.annotation
                )
                return (
                    lambda values: field_decoder(values[src_idx])
                    if len(values) > src_idx
                    else param.default
                )

            default_value = param.default
            if default_value is inspect.Parameter.empty:
                raise ValueError(
                    f"Field without default value is missing in input: {''.join(field_path)}"
                )

            return lambda _: default_value

    field_value_decoder = [
        make_closure_for_value(name, param) for (name, param) in parameters.items()
    ]

    return lambda values: dst_struct_type(
        *(decoder(values) for decoder in field_value_decoder)
    )


def _make_engine_struct_to_dict_decoder(
    field_path: list[str],
    src_fields: list[dict[str, Any]],
) -> Callable[[list[Any] | None], dict[str, Any] | None]:
    """Make a decoder from engine field values to a Python dict."""

    field_decoders = []
    for i, field_schema in enumerate(src_fields):
        field_name = field_schema["name"]
        with ChildFieldPath(field_path, f".{field_name}"):
            field_decoder = make_engine_value_decoder(
                field_path,
                field_schema["type"],
                Any,  # Use Any for recursive decoding
            )
        field_decoders.append((field_name, field_decoder))

    def decode_to_dict(values: list[Any] | None) -> dict[str, Any] | None:
        if values is None:
            return None
        if len(field_decoders) != len(values):
            raise ValueError(
                f"Field count mismatch: expected {len(field_decoders)}, got {len(values)}"
            )
        return {
            field_name: field_decoder(value)
            for value, (field_name, field_decoder) in zip(values, field_decoders)
        }

    return decode_to_dict


def _make_engine_ltable_to_list_dict_decoder(
    field_path: list[str],
    src_fields: list[dict[str, Any]],
) -> Callable[[list[Any] | None], list[dict[str, Any]] | None]:
    """Make a decoder from engine LTable values to a list of dicts."""

    # Create a decoder for each row (struct) to dict
    row_decoder = _make_engine_struct_to_dict_decoder(field_path, src_fields)

    def decode_to_list_dict(values: list[Any] | None) -> list[dict[str, Any]] | None:
        if values is None:
            return None
        result = []
        for i, row_values in enumerate(values):
            decoded_row = row_decoder(row_values)
            if decoded_row is None:
                raise ValueError(
                    f"LTable row at index {i} decoded to None, which is not allowed."
                )
            result.append(decoded_row)
        return result

    return decode_to_list_dict


def _make_engine_ktable_to_dict_dict_decoder(
    field_path: list[str],
    src_fields: list[dict[str, Any]],
) -> Callable[[list[Any] | None], dict[Any, dict[str, Any]] | None]:
    """Make a decoder from engine KTable values to a dict of dicts."""

    if not src_fields:
        raise ValueError("KTable must have at least one field for the key")

    # First field is the key, remaining fields are the value
    key_field_schema = src_fields[0]
    value_fields_schema = src_fields[1:]

    # Create decoders
    with ChildFieldPath(field_path, f".{key_field_schema.get('name', KEY_FIELD_NAME)}"):
        key_decoder = make_engine_value_decoder(
            field_path, key_field_schema["type"], Any
        )

    value_decoder = _make_engine_struct_to_dict_decoder(field_path, value_fields_schema)

    def decode_to_dict_dict(
        values: list[Any] | None,
    ) -> dict[Any, dict[str, Any]] | None:
        if values is None:
            return None
        result = {}
        for row_values in values:
            if not row_values:
                raise ValueError("KTable row must have at least 1 value (the key)")
            key = key_decoder(row_values[0])
            if len(row_values) == 1:
                value: dict[str, Any] = {}
            else:
                tmp = value_decoder(row_values[1:])
                if tmp is None:
                    value = {}
                else:
                    value = tmp
            if isinstance(key, dict):
                key = tuple(key.values())
            result[key] = value
        return result

    return decode_to_dict_dict


def dump_engine_object(v: Any) -> Any:
    """Recursively dump an object for engine. Engine side uses `Pythonized` to catch."""
    if v is None:
        return None
    elif isinstance(v, type) or get_origin(v) is not None:
        return encode_enriched_type(v)
    elif isinstance(v, Enum):
        return v.value
    elif isinstance(v, datetime.timedelta):
        total_secs = v.total_seconds()
        secs = int(total_secs)
        nanos = int((total_secs - secs) * 1e9)
        return {"secs": secs, "nanos": nanos}
    elif hasattr(v, "__dict__"):
        s = {}
        for k, val in v.__dict__.items():
            if val is None:
                # Skip None values
                continue
            s[k] = dump_engine_object(val)
        if hasattr(v, "kind") and "kind" not in s:
            s["kind"] = v.kind
        return s
    elif isinstance(v, (list, tuple)):
        return [dump_engine_object(item) for item in v]
    elif isinstance(v, dict):
        return {k: dump_engine_object(v) for k, v in v.items()}
    return v<|MERGE_RESOLUTION|>--- conflicted
+++ resolved
@@ -30,6 +30,24 @@
     is_struct_type,
 )
 
+class ChildFieldPath:
+    """Context manager to append a field to field_path on enter and pop it on exit."""
+
+    _field_path: list[str]
+    _field_name: str
+
+    def __init__(self, field_path: list[str], field_name: str):
+        self._field_path: list[str] = field_path
+        self._field_name = field_name
+
+    def __enter__(self) -> ChildFieldPath:
+        self._field_path.append(self._field_name)
+        return self
+
+    def __exit__(self, _exc_type: Any, _exc_val: Any, _exc_tb: Any) -> None:
+        self._field_path.pop()
+
+
 _CONVERTIBLE_KINDS = {
     ("Float32", "Float64"),
     ("LocalDateTime", "OffsetDateTime"),
@@ -50,30 +68,6 @@
     type_variant: AnalyzedTypeInfo | None = None,
 ) -> Any:
     """Core encoding logic for converting Python values to engine values."""
-
-<<<<<<< HEAD
-=======
-class ChildFieldPath:
-    """Context manager to append a field to field_path on enter and pop it on exit."""
-
-    _field_path: list[str]
-    _field_name: str
-
-    def __init__(self, field_path: list[str], field_name: str):
-        self._field_path: list[str] = field_path
-        self._field_name = field_name
-
-    def __enter__(self) -> ChildFieldPath:
-        self._field_path.append(self._field_name)
-        return self
-
-    def __exit__(self, _exc_type: Any, _exc_val: Any, _exc_tb: Any) -> None:
-        self._field_path.pop()
-
-
-def encode_engine_value(value: Any) -> Any:
-    """Encode a Python value to an engine value."""
->>>>>>> 7e6a6f4f
     if dataclasses.is_dataclass(value):
         fields = dataclasses.fields(value)
         return [
