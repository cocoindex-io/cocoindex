"""
Utilities to convert between Python and engine values.
"""

from __future__ import annotations

import dataclasses
import datetime
import inspect
import warnings
from enum import Enum
from typing import Any, Callable, Mapping, get_origin

import numpy as np

from .typing import (
    KEY_FIELD_NAME,
    TABLE_TYPES,
    analyze_type_info,
    encode_enriched_type,
    is_namedtuple_type,
    is_struct_type,
    AnalyzedTypeInfo,
    AnalyzedAnyType,
    AnalyzedDictType,
    AnalyzedListType,
    AnalyzedBasicType,
    AnalyzedUnionType,
    AnalyzedUnknownType,
    AnalyzedStructType,
    is_numpy_number_type,
)


class ChildFieldPath:
    """Context manager to append a field to field_path on enter and pop it on exit."""

    _field_path: list[str]
    _field_name: str

    def __init__(self, field_path: list[str], field_name: str):
        self._field_path: list[str] = field_path
        self._field_name = field_name

    def __enter__(self) -> ChildFieldPath:
        self._field_path.append(self._field_name)
        return self

    def __exit__(self, _exc_type: Any, _exc_val: Any, _exc_tb: Any) -> None:
        self._field_path.pop()


def encode_engine_value(value: Any) -> Any:
    """Encode a Python value to an engine value."""
    if dataclasses.is_dataclass(value):
        return [
            encode_engine_value(getattr(value, f.name))
            for f in dataclasses.fields(value)
        ]
    if is_namedtuple_type(type(value)):
        return [encode_engine_value(getattr(value, name)) for name in value._fields]
    if isinstance(value, np.number):
        return value.item()
    if isinstance(value, np.ndarray):
        return value
    if isinstance(value, (list, tuple)):
        return [encode_engine_value(v) for v in value]
    if isinstance(value, dict):
        if not value:
            return {}

        first_val = next(iter(value.values()))
        if is_struct_type(type(first_val)):  # KTable
            return [
                [encode_engine_value(k)] + encode_engine_value(v)
                for k, v in value.items()
            ]
    return value


_CONVERTIBLE_KINDS = {
    ("Float32", "Float64"),
    ("LocalDateTime", "OffsetDateTime"),
}


def _is_type_kind_convertible_to(src_type_kind: str, dst_type_kind: str) -> bool:
    return (
        src_type_kind == dst_type_kind
        or (src_type_kind, dst_type_kind) in _CONVERTIBLE_KINDS
    )


def make_engine_value_decoder(
    field_path: list[str],
    src_type: dict[str, Any],
    dst_annotation: Any,
) -> Callable[[Any], Any]:
    """
    Make a decoder from an engine value to a Python value.

    Args:
        field_path: The path to the field in the engine value. For error messages.
        src_type: The type of the engine value, mapped from a `cocoindex::base::schema::ValueType`.
        dst_annotation: The type annotation of the Python value.

    Returns:
        A decoder from an engine value to a Python value.
    """

    src_type_kind = src_type["kind"]

    dst_type_info = analyze_type_info(dst_annotation)
    dst_type_variant = dst_type_info.variant

    if isinstance(dst_type_variant, AnalyzedUnknownType):
        raise ValueError(
            f"Type mismatch for `{''.join(field_path)}`: "
            f"declared `{dst_type_info.core_type}`, an unsupported type"
        )

    if src_type_kind == "Struct":
        return make_engine_struct_decoder(
            field_path,
            src_type["fields"],
            dst_type_info,
        )

    if src_type_kind in TABLE_TYPES:
        with ChildFieldPath(field_path, "[*]"):
            engine_fields_schema = src_type["row"]["fields"]

            if src_type_kind == "LTable":
                if isinstance(dst_type_variant, AnalyzedAnyType):
                    return _make_engine_ltable_to_list_dict_decoder(
                        field_path, engine_fields_schema
                    )
                if not isinstance(dst_type_variant, AnalyzedListType):
                    raise ValueError(
                        f"Type mismatch for `{''.join(field_path)}`: "
                        f"declared `{dst_type_info.core_type}`, a list type expected"
                    )
                row_decoder = make_engine_struct_decoder(
                    field_path,
                    engine_fields_schema,
                    analyze_type_info(dst_type_variant.elem_type),
                )

                def decode(value: Any) -> Any | None:
                    if value is None:
                        return None
                    return [row_decoder(v) for v in value]

            elif src_type_kind == "KTable":
                if isinstance(dst_type_variant, AnalyzedAnyType):
                    return _make_engine_ktable_to_dict_dict_decoder(
                        field_path, engine_fields_schema
                    )
                if not isinstance(dst_type_variant, AnalyzedDictType):
                    raise ValueError(
                        f"Type mismatch for `{''.join(field_path)}`: "
                        f"declared `{dst_type_info.core_type}`, a dict type expected"
                    )

                key_field_schema = engine_fields_schema[0]
                field_path.append(f".{key_field_schema.get('name', KEY_FIELD_NAME)}")
                key_decoder = make_engine_value_decoder(
                    field_path, key_field_schema["type"], dst_type_variant.key_type
                )
                field_path.pop()
                value_decoder = make_engine_struct_decoder(
                    field_path,
                    engine_fields_schema[1:],
                    analyze_type_info(dst_type_variant.value_type),
                )

                def decode(value: Any) -> Any | None:
                    if value is None:
                        return None
                    return {key_decoder(v[0]): value_decoder(v[1:]) for v in value}

        return decode

    if src_type_kind == "Union":
        if isinstance(dst_type_variant, AnalyzedAnyType):
            return lambda value: value[1]

        dst_type_variants = (
            dst_type_variant.variant_types
            if isinstance(dst_type_variant, AnalyzedUnionType)
            else [dst_annotation]
        )
        src_type_variants = src_type["types"]
        decoders = []
        for i, src_type_variant in enumerate(src_type_variants):
<<<<<<< HEAD
            src_field_path = field_path + [f"[{i}]"]
            decoder = None
            for dst_type_variant in dst_type_variants:
                try:
                    decoder = make_engine_value_decoder(
                        src_field_path,
                        src_type_variant,
                        dst_type_variant,
=======
            with ChildFieldPath(field_path, f"[{i}]"):
                decoder = None
                for dst_type_variant in dst_type_variants:
                    try:
                        decoder = make_engine_value_decoder(
                            field_path, src_type_variant, dst_type_variant
                        )
                        break
                    except ValueError:
                        pass
                if decoder is None:
                    raise ValueError(
                        f"Type mismatch for `{''.join(field_path)}`: "
                        f"cannot find matched target type for source type variant {src_type_variant}"
>>>>>>> a62d4c87
                    )
                decoders.append(decoder)
        return lambda value: decoders[value[0]](value[1])

    if isinstance(dst_type_variant, AnalyzedAnyType):
        return lambda value: value

    if src_type_kind == "Vector":
        field_path_str = "".join(field_path)
        if not isinstance(dst_type_variant, AnalyzedListType):
            raise ValueError(
                f"Type mismatch for `{''.join(field_path)}`: "
                f"declared `{dst_type_info.core_type}`, a list type expected"
            )
        expected_dim = (
            dst_type_variant.vector_info.dim
            if dst_type_variant and dst_type_variant.vector_info
            else None
        )

        vec_elem_decoder = None
        scalar_dtype = None
        if dst_type_variant and dst_type_info.base_type is np.ndarray:
            if is_numpy_number_type(dst_type_variant.elem_type):
                scalar_dtype = dst_type_variant.elem_type
        else:
            vec_elem_decoder = make_engine_value_decoder(
                field_path + ["[*]"],
                src_type["element_type"],
                dst_type_variant and dst_type_variant.elem_type,
            )

        def decode_vector(value: Any) -> Any | None:
            if value is None:
                if dst_type_info.nullable:
                    return None
                raise ValueError(
                    f"Received null for non-nullable vector `{field_path_str}`"
                )
            if not isinstance(value, (np.ndarray, list)):
                raise TypeError(
                    f"Expected NDArray or list for vector `{field_path_str}`, got {type(value)}"
                )
            if expected_dim is not None and len(value) != expected_dim:
                raise ValueError(
                    f"Vector dimension mismatch for `{field_path_str}`: "
                    f"expected {expected_dim}, got {len(value)}"
                )

            if vec_elem_decoder is not None:  # for Non-NDArray vector
                return [vec_elem_decoder(v) for v in value]
            else:  # for NDArray vector
                return np.array(value, dtype=scalar_dtype)

        return decode_vector

<<<<<<< HEAD
    if dst_type_info.struct_type is not None:
        return _make_engine_struct_value_decoder(
            field_path,
            src_type["fields"],
            dst_type_info.struct_type,
        )

    if src_type_kind in TABLE_TYPES:
        field_path.append("[*]")
        elem_type_info = analyze_type_info(dst_type_info.elem_type)
        if elem_type_info.struct_type is None:
            raise ValueError(
                f"Type mismatch for `{''.join(field_path)}`: "
                f"declared `{dst_type_info.kind}`, a dataclass or NamedTuple type expected"
            )
        engine_fields_schema = src_type["row"]["fields"]
        if elem_type_info.key_type is not None:
            key_field_schema = engine_fields_schema[0]
            field_path.append(f".{key_field_schema.get('name', KEY_FIELD_NAME)}")
            key_decoder = make_engine_value_decoder(
                field_path,
                key_field_schema["type"],
                elem_type_info.key_type,
            )
            field_path.pop()
            value_decoder = _make_engine_struct_value_decoder(
                field_path,
                engine_fields_schema[1:],
                elem_type_info.struct_type,
            )

            def decode(value: Any) -> Any | None:
                if value is None:
                    return None
                return {key_decoder(v[0]): value_decoder(v[1:]) for v in value}
        else:
            elem_decoder = _make_engine_struct_value_decoder(
                field_path,
                engine_fields_schema,
                elem_type_info.struct_type,
            )
=======
    if isinstance(dst_type_variant, AnalyzedBasicType):
        if not _is_type_kind_convertible_to(src_type_kind, dst_type_variant.kind):
            raise ValueError(
                f"Type mismatch for `{''.join(field_path)}`: "
                f"passed in {src_type_kind}, declared {dst_annotation} ({dst_type_variant.kind})"
            )

        if dst_type_variant.kind in ("Float32", "Float64", "Int64"):
            dst_core_type = dst_type_info.core_type
>>>>>>> a62d4c87

            def decode_scalar(value: Any) -> Any | None:
                if value is None:
                    if dst_type_info.nullable:
                        return None
                    raise ValueError(
                        f"Received null for non-nullable scalar `{''.join(field_path)}`"
                    )
                return dst_core_type(value)

            return decode_scalar

    return lambda value: value


<<<<<<< HEAD
def _get_auto_default_for_type(
    annotation: Any, field_name: str, field_path: list[str]
) -> tuple[Any, bool]:
    """
    Get an auto-default value for a type annotation if it's safe to do so.

    Returns:
        A tuple of (default_value, is_supported) where:
        - default_value: The default value if auto-defaulting is supported
        - is_supported: True if auto-defaulting is supported for this type
    """
    if annotation is None or annotation is inspect.Parameter.empty or annotation is Any:
        return None, False

    try:
        type_info = analyze_type_info(annotation)

        # Case 1: Nullable types (Optional[T] or T | None)
        if type_info.nullable:
            return None, True

        # Case 2: Table types (KTable or LTable)
        if type_info.kind in TABLE_TYPES:
            if type_info.kind == "LTable":
                return [], True
            elif type_info.kind == "KTable":
                return {}, True

        # For all other types, don't auto-default to avoid ambiguity
        return None, False

    except (ValueError, TypeError):
        return None, False


def _handle_missing_field_with_auto_default(
    param: inspect.Parameter, name: str, field_path: list[str]
) -> Any:
    """
    Handle missing field by trying auto-default or raising an error.

    Returns the auto-default value if supported, otherwise raises ValueError.
    """
    auto_default, is_supported = _get_auto_default_for_type(
        param.annotation, name, field_path
    )
    if is_supported:
        warnings.warn(
            f"Field '{name}' (type {param.annotation}) without default value is missing in input: "
            f"{''.join(field_path)}. Auto-assigning default value: {auto_default}",
            UserWarning,
            stacklevel=4,
        )
        return auto_default

    raise ValueError(
        f"Field '{name}' (type {param.annotation}) without default value is missing in input: {''.join(field_path)}"
    )


def _make_engine_struct_value_decoder(
=======
def make_engine_struct_decoder(
>>>>>>> a62d4c87
    field_path: list[str],
    src_fields: list[dict[str, Any]],
    dst_type_info: AnalyzedTypeInfo,
) -> Callable[[list[Any]], Any]:
    """Make a decoder from an engine field values to a Python value."""

    dst_type_variant = dst_type_info.variant

    use_dict = False
    if isinstance(dst_type_variant, AnalyzedAnyType):
        use_dict = True
    elif isinstance(dst_type_variant, AnalyzedDictType):
        analyzed_key_type = analyze_type_info(dst_type_variant.key_type)
        analyzed_value_type = analyze_type_info(dst_type_variant.value_type)
        use_dict = (
            isinstance(analyzed_key_type.variant, AnalyzedAnyType)
            or (
                isinstance(analyzed_key_type.variant, AnalyzedBasicType)
                and analyzed_key_type.variant.kind == "Str"
            )
        ) and isinstance(analyzed_value_type.variant, AnalyzedAnyType)
    if use_dict:
        return _make_engine_struct_to_dict_decoder(field_path, src_fields)

    if not isinstance(dst_type_variant, AnalyzedStructType):
        raise ValueError(
            f"Type mismatch for `{''.join(field_path)}`: "
            f"declared `{dst_type_info.core_type}`, a dataclass, NamedTuple or dict[str, Any] expected"
        )

    src_name_to_idx = {f["name"]: i for i, f in enumerate(src_fields)}
    dst_struct_type = dst_type_variant.struct_type

    parameters: Mapping[str, inspect.Parameter]
    if dataclasses.is_dataclass(dst_struct_type):
        parameters = inspect.signature(dst_struct_type).parameters
    elif is_namedtuple_type(dst_struct_type):
        defaults = getattr(dst_struct_type, "_field_defaults", {})
        fields = getattr(dst_struct_type, "_fields", ())
        parameters = {
            name: inspect.Parameter(
                name=name,
                kind=inspect.Parameter.POSITIONAL_OR_KEYWORD,
                default=defaults.get(name, inspect.Parameter.empty),
                annotation=dst_struct_type.__annotations__.get(
                    name, inspect.Parameter.empty
                ),
            )
            for name in fields
        }
    else:
        raise ValueError(f"Unsupported struct type: {dst_struct_type}")

    def make_closure_for_value(
        name: str, param: inspect.Parameter
    ) -> Callable[[list[Any]], Any]:
        src_idx = src_name_to_idx.get(name)
<<<<<<< HEAD
        if src_idx is not None:
            field_path.append(f".{name}")
            field_decoder = make_engine_value_decoder(
                field_path,
                src_fields[src_idx]["type"],
                param.annotation,
            )
            field_path.pop()

            def field_value_getter(values: list[Any]) -> Any:
                if len(values) > src_idx:
                    return field_decoder(values[src_idx])
                default_value = param.default
                if default_value is not inspect.Parameter.empty:
                    return default_value

                return _handle_missing_field_with_auto_default(param, name, field_path)

            return field_value_getter

        default_value = param.default
        if default_value is inspect.Parameter.empty:
            auto_default = _handle_missing_field_with_auto_default(
                param, name, field_path
            )
            return lambda _: auto_default
=======
        with ChildFieldPath(field_path, f".{name}"):
            if src_idx is not None:
                field_decoder = make_engine_value_decoder(
                    field_path, src_fields[src_idx]["type"], param.annotation
                )
                return (
                    lambda values: field_decoder(values[src_idx])
                    if len(values) > src_idx
                    else param.default
                )

            default_value = param.default
            if default_value is inspect.Parameter.empty:
                raise ValueError(
                    f"Field without default value is missing in input: {''.join(field_path)}"
                )
>>>>>>> a62d4c87

            return lambda _: default_value

    field_value_decoder = [
        make_closure_for_value(name, param) for (name, param) in parameters.items()
    ]

    return lambda values: dst_struct_type(
        *(decoder(values) for decoder in field_value_decoder)
    )


def _make_engine_struct_to_dict_decoder(
    field_path: list[str],
    src_fields: list[dict[str, Any]],
) -> Callable[[list[Any] | None], dict[str, Any] | None]:
    """Make a decoder from engine field values to a Python dict."""

    field_decoders = []
    for i, field_schema in enumerate(src_fields):
        field_name = field_schema["name"]
        with ChildFieldPath(field_path, f".{field_name}"):
            field_decoder = make_engine_value_decoder(
                field_path,
                field_schema["type"],
                Any,  # Use Any for recursive decoding
            )
        field_decoders.append((field_name, field_decoder))

    def decode_to_dict(values: list[Any] | None) -> dict[str, Any] | None:
        if values is None:
            return None
        if len(field_decoders) != len(values):
            raise ValueError(
                f"Field count mismatch: expected {len(field_decoders)}, got {len(values)}"
            )
        return {
            field_name: field_decoder(value)
            for value, (field_name, field_decoder) in zip(values, field_decoders)
        }

    return decode_to_dict


def _make_engine_ltable_to_list_dict_decoder(
    field_path: list[str],
    src_fields: list[dict[str, Any]],
) -> Callable[[list[Any] | None], list[dict[str, Any]] | None]:
    """Make a decoder from engine LTable values to a list of dicts."""

    # Create a decoder for each row (struct) to dict
    row_decoder = _make_engine_struct_to_dict_decoder(field_path, src_fields)

    def decode_to_list_dict(values: list[Any] | None) -> list[dict[str, Any]] | None:
        if values is None:
            return None
        result = []
        for i, row_values in enumerate(values):
            decoded_row = row_decoder(row_values)
            if decoded_row is None:
                raise ValueError(
                    f"LTable row at index {i} decoded to None, which is not allowed."
                )
            result.append(decoded_row)
        return result

    return decode_to_list_dict


def _make_engine_ktable_to_dict_dict_decoder(
    field_path: list[str],
    src_fields: list[dict[str, Any]],
) -> Callable[[list[Any] | None], dict[Any, dict[str, Any]] | None]:
    """Make a decoder from engine KTable values to a dict of dicts."""

    if not src_fields:
        raise ValueError("KTable must have at least one field for the key")

    # First field is the key, remaining fields are the value
    key_field_schema = src_fields[0]
    value_fields_schema = src_fields[1:]

    # Create decoders
    with ChildFieldPath(field_path, f".{key_field_schema.get('name', KEY_FIELD_NAME)}"):
        key_decoder = make_engine_value_decoder(
            field_path, key_field_schema["type"], Any
        )

    value_decoder = _make_engine_struct_to_dict_decoder(field_path, value_fields_schema)

    def decode_to_dict_dict(
        values: list[Any] | None,
    ) -> dict[Any, dict[str, Any]] | None:
        if values is None:
            return None
        result = {}
        for row_values in values:
            if not row_values:
                raise ValueError("KTable row must have at least 1 value (the key)")
            key = key_decoder(row_values[0])
            if len(row_values) == 1:
                value: dict[str, Any] = {}
            else:
                tmp = value_decoder(row_values[1:])
                if tmp is None:
                    value = {}
                else:
                    value = tmp
            if isinstance(key, dict):
                key = tuple(key.values())
            result[key] = value
        return result

    return decode_to_dict_dict


def dump_engine_object(v: Any) -> Any:
    """Recursively dump an object for engine. Engine side uses `Pythonized` to catch."""
    if v is None:
        return None
    elif isinstance(v, type) or get_origin(v) is not None:
        return encode_enriched_type(v)
    elif isinstance(v, Enum):
        return v.value
    elif isinstance(v, datetime.timedelta):
        total_secs = v.total_seconds()
        secs = int(total_secs)
        nanos = int((total_secs - secs) * 1e9)
        return {"secs": secs, "nanos": nanos}
    elif hasattr(v, "__dict__"):
        s = {}
        for k, val in v.__dict__.items():
            if val is None:
                # Skip None values
                continue
            s[k] = dump_engine_object(val)
        if hasattr(v, "kind") and "kind" not in s:
            s["kind"] = v.kind
        return s
    elif isinstance(v, (list, tuple)):
        return [dump_engine_object(item) for item in v]
    elif isinstance(v, dict):
        return {k: dump_engine_object(v) for k, v in v.items()}
    return v<|MERGE_RESOLUTION|>--- conflicted
+++ resolved
@@ -193,16 +193,6 @@
         src_type_variants = src_type["types"]
         decoders = []
         for i, src_type_variant in enumerate(src_type_variants):
-<<<<<<< HEAD
-            src_field_path = field_path + [f"[{i}]"]
-            decoder = None
-            for dst_type_variant in dst_type_variants:
-                try:
-                    decoder = make_engine_value_decoder(
-                        src_field_path,
-                        src_type_variant,
-                        dst_type_variant,
-=======
             with ChildFieldPath(field_path, f"[{i}]"):
                 decoder = None
                 for dst_type_variant in dst_type_variants:
@@ -217,7 +207,6 @@
                     raise ValueError(
                         f"Type mismatch for `{''.join(field_path)}`: "
                         f"cannot find matched target type for source type variant {src_type_variant}"
->>>>>>> a62d4c87
                     )
                 decoders.append(decoder)
         return lambda value: decoders[value[0]](value[1])
@@ -274,49 +263,6 @@
 
         return decode_vector
 
-<<<<<<< HEAD
-    if dst_type_info.struct_type is not None:
-        return _make_engine_struct_value_decoder(
-            field_path,
-            src_type["fields"],
-            dst_type_info.struct_type,
-        )
-
-    if src_type_kind in TABLE_TYPES:
-        field_path.append("[*]")
-        elem_type_info = analyze_type_info(dst_type_info.elem_type)
-        if elem_type_info.struct_type is None:
-            raise ValueError(
-                f"Type mismatch for `{''.join(field_path)}`: "
-                f"declared `{dst_type_info.kind}`, a dataclass or NamedTuple type expected"
-            )
-        engine_fields_schema = src_type["row"]["fields"]
-        if elem_type_info.key_type is not None:
-            key_field_schema = engine_fields_schema[0]
-            field_path.append(f".{key_field_schema.get('name', KEY_FIELD_NAME)}")
-            key_decoder = make_engine_value_decoder(
-                field_path,
-                key_field_schema["type"],
-                elem_type_info.key_type,
-            )
-            field_path.pop()
-            value_decoder = _make_engine_struct_value_decoder(
-                field_path,
-                engine_fields_schema[1:],
-                elem_type_info.struct_type,
-            )
-
-            def decode(value: Any) -> Any | None:
-                if value is None:
-                    return None
-                return {key_decoder(v[0]): value_decoder(v[1:]) for v in value}
-        else:
-            elem_decoder = _make_engine_struct_value_decoder(
-                field_path,
-                engine_fields_schema,
-                elem_type_info.struct_type,
-            )
-=======
     if isinstance(dst_type_variant, AnalyzedBasicType):
         if not _is_type_kind_convertible_to(src_type_kind, dst_type_variant.kind):
             raise ValueError(
@@ -326,7 +272,6 @@
 
         if dst_type_variant.kind in ("Float32", "Float64", "Int64"):
             dst_core_type = dst_type_info.core_type
->>>>>>> a62d4c87
 
             def decode_scalar(value: Any) -> Any | None:
                 if value is None:
@@ -341,8 +286,6 @@
 
     return lambda value: value
 
-
-<<<<<<< HEAD
 def _get_auto_default_for_type(
     annotation: Any, field_name: str, field_path: list[str]
 ) -> tuple[Any, bool]:
@@ -402,11 +345,7 @@
         f"Field '{name}' (type {param.annotation}) without default value is missing in input: {''.join(field_path)}"
     )
 
-
-def _make_engine_struct_value_decoder(
-=======
 def make_engine_struct_decoder(
->>>>>>> a62d4c87
     field_path: list[str],
     src_fields: list[dict[str, Any]],
     dst_type_info: AnalyzedTypeInfo,
@@ -464,16 +403,11 @@
         name: str, param: inspect.Parameter
     ) -> Callable[[list[Any]], Any]:
         src_idx = src_name_to_idx.get(name)
-<<<<<<< HEAD
-        if src_idx is not None:
-            field_path.append(f".{name}")
-            field_decoder = make_engine_value_decoder(
-                field_path,
-                src_fields[src_idx]["type"],
-                param.annotation,
-            )
-            field_path.pop()
-
+        with ChildFieldPath(field_path, f".{name}"):
+            if src_idx is not None:
+                field_decoder = make_engine_value_decoder(
+                    field_path, src_fields[src_idx]["type"], param.annotation
+                )
             def field_value_getter(values: list[Any]) -> Any:
                 if len(values) > src_idx:
                     return field_decoder(values[src_idx])
@@ -491,26 +425,6 @@
                 param, name, field_path
             )
             return lambda _: auto_default
-=======
-        with ChildFieldPath(field_path, f".{name}"):
-            if src_idx is not None:
-                field_decoder = make_engine_value_decoder(
-                    field_path, src_fields[src_idx]["type"], param.annotation
-                )
-                return (
-                    lambda values: field_decoder(values[src_idx])
-                    if len(values) > src_idx
-                    else param.default
-                )
-
-            default_value = param.default
-            if default_value is inspect.Parameter.empty:
-                raise ValueError(
-                    f"Field without default value is missing in input: {''.join(field_path)}"
-                )
->>>>>>> a62d4c87
-
-            return lambda _: default_value
 
     field_value_decoder = [
         make_closure_for_value(name, param) for (name, param) in parameters.items()
