"""
Flow is the main interface for building and running flows.
"""

from __future__ import annotations

import asyncio
import datetime
import functools
<<<<<<< HEAD
import inspect
import re
from dataclasses import dataclass
from enum import Enum
from threading import Lock
=======
>>>>>>> 0294f465
from typing import (
    Any,
    Callable,
    Generic,
    NamedTuple,
    Sequence,
    TypeVar,
    cast,
    get_args,
    get_origin,
<<<<<<< HEAD
=======
    NamedTuple,
    cast,
    Iterable,
>>>>>>> 0294f465
)

from rich.text import Text
from rich.tree import Tree

from . import _engine  # type: ignore
from . import index
from . import op
from . import setting
from .convert import dump_engine_object, encode_engine_value, make_engine_value_decoder
from .op import FunctionSpec
from .runtime import execution_context
<<<<<<< HEAD
from .setup import make_drop_bundle, make_setup_bundle
from .typing import encode_enriched_type
=======
from .setup import SetupChangeBundle
>>>>>>> 0294f465


class _NameBuilder:
    _existing_names: set[str]
    _next_name_index: dict[str, int]

    def __init__(self) -> None:
        self._existing_names = set()
        self._next_name_index = {}

    def build_name(self, name: str | None, /, prefix: str) -> str:
        """
        Build a name. If the name is None, generate a name with the given prefix.
        """
        if name is not None:
            self._existing_names.add(name)
            return name

        next_idx = self._next_name_index.get(prefix, 0)
        while True:
            name = f"{prefix}{next_idx}"
            next_idx += 1
            self._next_name_index[prefix] = next_idx
            if name not in self._existing_names:
                self._existing_names.add(name)
                return name


_WORD_BOUNDARY_RE = re.compile("(?<!^)(?=[A-Z])")


def _to_snake_case(name: str) -> str:
    return _WORD_BOUNDARY_RE.sub("_", name).lower()


def _create_data_slice(
    flow_builder_state: _FlowBuilderState,
    creator: Callable[[_engine.DataScopeRef | None, str | None], _engine.DataSlice],
    name: str | None = None,
) -> DataSlice[T]:
    if name is None:
        return DataSlice(
            _DataSliceState(
                flow_builder_state,
                lambda target: creator(target[0], target[1])
                if target is not None
                else creator(None, None),
            )
        )
    else:
        return DataSlice(_DataSliceState(flow_builder_state, creator(None, name)))


def _spec_kind(spec: Any) -> str:
    return cast(str, spec.__class__.__name__)


def _transform_helper(
    flow_builder_state: _FlowBuilderState,
    fn_spec: FunctionSpec,
    transform_args: list[tuple[Any, str | None]],
    name: str | None = None,
) -> DataSlice[Any]:
    if not isinstance(fn_spec, FunctionSpec):
        raise ValueError("transform() can only be called on a CocoIndex function")

    return _create_data_slice(
        flow_builder_state,
        lambda target_scope, name: flow_builder_state.engine_flow_builder.transform(
            _spec_kind(fn_spec),
            dump_engine_object(fn_spec),
            transform_args,
            target_scope,
            flow_builder_state.field_name_builder.build_name(
                name, prefix=_to_snake_case(_spec_kind(fn_spec)) + "_"
            ),
        ),
        name,
    )


T = TypeVar("T")
S = TypeVar("S")


class _DataSliceState:
    flow_builder_state: _FlowBuilderState

    _lazy_lock: Lock | None = None  # None means it's not lazy.
    _data_slice: _engine.DataSlice | None = None
    _data_slice_creator: (
        Callable[[tuple[_engine.DataScopeRef, str] | None], _engine.DataSlice] | None
    ) = None

    def __init__(
        self,
        flow_builder_state: _FlowBuilderState,
        data_slice: _engine.DataSlice
        | Callable[[tuple[_engine.DataScopeRef, str] | None], _engine.DataSlice],
    ):
        self.flow_builder_state = flow_builder_state

        if isinstance(data_slice, _engine.DataSlice):
            self._data_slice = data_slice
        else:
            self._lazy_lock = Lock()
            self._data_slice_creator = data_slice

    @property
    def engine_data_slice(self) -> _engine.DataSlice:
        """
        Get the internal DataSlice.
        """
        if self._lazy_lock is None:
            if self._data_slice is None:
                raise ValueError("Data slice is not initialized")
            return self._data_slice
        else:
            if self._data_slice_creator is None:
                raise ValueError("Data slice creator is not initialized")
            with self._lazy_lock:
                if self._data_slice is None:
                    self._data_slice = self._data_slice_creator(None)
                return self._data_slice

    def attach_to_scope(self, scope: _engine.DataScopeRef, field_name: str) -> None:
        """
        Attach the current data slice (if not yet attached) to the given scope.
        """
        if self._lazy_lock is not None:
            with self._lazy_lock:
                if self._data_slice_creator is None:
                    raise ValueError("Data slice creator is not initialized")
                if self._data_slice is None:
                    self._data_slice = self._data_slice_creator((scope, field_name))
                    return
        # TODO: We'll support this by an identity transformer or "aliasing" in the future.
        raise ValueError("DataSlice is already attached to a field")


class DataSlice(Generic[T]):
    """A data slice represents a slice of data in a flow. It's readonly."""

    _state: _DataSliceState

    def __init__(self, state: _DataSliceState):
        self._state = state

    def __str__(self) -> str:
        return str(self._state.engine_data_slice)

    def __repr__(self) -> str:
        return repr(self._state.engine_data_slice)

    def __getitem__(self, field_name: str) -> DataSlice[T]:
        field_slice = self._state.engine_data_slice.field(field_name)
        if field_slice is None:
            raise KeyError(field_name)
        return DataSlice(_DataSliceState(self._state.flow_builder_state, field_slice))

    def row(self) -> DataScope:
        """
        Return a scope representing each row of the table.
        """
        row_scope = self._state.engine_data_slice.table_row_scope()
        return DataScope(self._state.flow_builder_state, row_scope)

    def for_each(self, f: Callable[[DataScope], None]) -> None:
        """
        Apply a function to each row of the collection.
        """
        with self.row() as scope:
            f(scope)

    def transform(
        self, fn_spec: op.FunctionSpec, *args: Any, **kwargs: Any
    ) -> DataSlice[Any]:
        """
        Apply a function to the data slice.
        """
        transform_args: list[tuple[Any, str | None]] = [
            (self._state.engine_data_slice, None)
        ]
        transform_args += [
            (self._state.flow_builder_state.get_data_slice(v), None) for v in args
        ]
        transform_args += [
            (self._state.flow_builder_state.get_data_slice(v), k)
            for k, v in kwargs.items()
        ]

        return _transform_helper(
            self._state.flow_builder_state, fn_spec, transform_args
        )

    def call(self, func: Callable[..., S], *args: Any, **kwargs: Any) -> S:
        """
        Call a function with the data slice.
        """
        return func(self, *args, **kwargs)


def _data_slice_state(data_slice: DataSlice[T]) -> _DataSliceState:
    return data_slice._state  # pylint: disable=protected-access


class DataScope:
    """
    A data scope in a flow.
    It has multple fields and collectors, and allow users to add new fields and collectors.
    """

    _flow_builder_state: _FlowBuilderState
    _engine_data_scope: _engine.DataScopeRef

    def __init__(
        self, flow_builder_state: _FlowBuilderState, data_scope: _engine.DataScopeRef
    ):
        self._flow_builder_state = flow_builder_state
        self._engine_data_scope = data_scope

    def __str__(self) -> str:
        return str(self._engine_data_scope)

    def __repr__(self) -> str:
        return repr(self._engine_data_scope)

    def __getitem__(self, field_name: str) -> DataSlice[T]:
        return DataSlice(
            _DataSliceState(
                self._flow_builder_state,
                self._flow_builder_state.engine_flow_builder.scope_field(
                    self._engine_data_scope, field_name
                ),
            )
        )

    def __setitem__(self, field_name: str, value: DataSlice[T]) -> None:
        value._state.attach_to_scope(self._engine_data_scope, field_name)

    def __enter__(self) -> DataScope:
        return self

    def __exit__(self, exc_type: Any, exc_value: Any, traceback: Any) -> None:
        del self._engine_data_scope

    def add_collector(self, name: str | None = None) -> DataCollector:
        """
        Add a collector to the flow.
        """
        return DataCollector(
            self._flow_builder_state,
            self._engine_data_scope.add_collector(
                self._flow_builder_state.field_name_builder.build_name(
                    name, prefix="_collector_"
                )
            ),
        )


class GeneratedField(Enum):
    """
    A generated field is automatically set by the engine.
    """

    UUID = "Uuid"


class DataCollector:
    """A data collector is used to collect data into a collector."""

    _flow_builder_state: _FlowBuilderState
    _engine_data_collector: _engine.DataCollector

    def __init__(
        self,
        flow_builder_state: _FlowBuilderState,
        data_collector: _engine.DataCollector,
    ):
        self._flow_builder_state = flow_builder_state
        self._engine_data_collector = data_collector

    def collect(self, **kwargs: Any) -> None:
        """
        Collect data into the collector.
        """
        regular_kwargs = []
        auto_uuid_field = None
        for k, v in kwargs.items():
            if isinstance(v, GeneratedField):
                if v == GeneratedField.UUID:
                    if auto_uuid_field is not None:
                        raise ValueError("Only one generated UUID field is allowed")
                    auto_uuid_field = k
                else:
                    raise ValueError(f"Unexpected generated field: {v}")
            else:
                regular_kwargs.append((k, self._flow_builder_state.get_data_slice(v)))

        self._flow_builder_state.engine_flow_builder.collect(
            self._engine_data_collector, regular_kwargs, auto_uuid_field
        )

    def export(
        self,
        name: str,
        target_spec: op.TargetSpec,
        /,
        *,
        primary_key_fields: Sequence[str],
        vector_indexes: Sequence[index.VectorIndexDef] = (),
        vector_index: Sequence[tuple[str, index.VectorSimilarityMetric]] = (),
        setup_by_user: bool = False,
    ) -> None:
        """
        Export the collected data to the specified target.

        `vector_index` is for backward compatibility only. Please use `vector_indexes` instead.
        """
        if not isinstance(target_spec, op.TargetSpec):
            raise ValueError(
                "export() can only be called on a CocoIndex target storage"
            )

        # For backward compatibility only.
        if len(vector_indexes) == 0 and len(vector_index) > 0:
            vector_indexes = [
                index.VectorIndexDef(field_name=field_name, metric=metric)
                for field_name, metric in vector_index
            ]

        index_options = index.IndexOptions(
            primary_key_fields=primary_key_fields,
            vector_indexes=vector_indexes,
        )
        self._flow_builder_state.engine_flow_builder.export(
            name,
            _spec_kind(target_spec),
            dump_engine_object(target_spec),
            dump_engine_object(index_options),
            self._engine_data_collector,
            setup_by_user,
        )


_flow_name_builder = _NameBuilder()


class _FlowBuilderState:
    """
    A flow builder is used to build a flow.
    """

    engine_flow_builder: _engine.FlowBuilder
    field_name_builder: _NameBuilder

    def __init__(self, full_name: str):
        self.engine_flow_builder = _engine.FlowBuilder(full_name)
        self.field_name_builder = _NameBuilder()

    def get_data_slice(self, v: Any) -> _engine.DataSlice:
        """
        Return a data slice that represents the given value.
        """
        if isinstance(v, DataSlice):
            return v._state.engine_data_slice
        return self.engine_flow_builder.constant(encode_enriched_type(type(v)), v)


@dataclass
class _SourceRefreshOptions:
    """
    Options for refreshing a source.
    """

    refresh_interval: datetime.timedelta | None = None


class FlowBuilder:
    """
    A flow builder is used to build a flow.
    """

    _state: _FlowBuilderState

    def __init__(self, state: _FlowBuilderState):
        self._state = state

    def __str__(self) -> str:
        return str(self._state.engine_flow_builder)

    def __repr__(self) -> str:
        return repr(self._state.engine_flow_builder)

    def add_source(
        self,
        spec: op.SourceSpec,
        /,
        *,
        name: str | None = None,
        refresh_interval: datetime.timedelta | None = None,
    ) -> DataSlice[T]:
        """
        Import a source to the flow.
        """
        if not isinstance(spec, op.SourceSpec):
            raise ValueError("add_source() can only be called on a CocoIndex source")
        return _create_data_slice(
            self._state,
            lambda target_scope, name: self._state.engine_flow_builder.add_source(
                _spec_kind(spec),
                dump_engine_object(spec),
                target_scope,
                self._state.field_name_builder.build_name(
                    name, prefix=_to_snake_case(_spec_kind(spec)) + "_"
                ),
                dump_engine_object(
                    _SourceRefreshOptions(refresh_interval=refresh_interval)
                ),
            ),
            name,
        )

    def transform(
        self, fn_spec: FunctionSpec, *args: Any, **kwargs: Any
    ) -> DataSlice[Any]:
        """
        Apply a function to inputs, returning a DataSlice.
        """
        transform_args: list[tuple[Any, str | None]] = [
            (self._state.get_data_slice(v), None) for v in args
        ]
        transform_args += [
            (self._state.get_data_slice(v), k) for k, v in kwargs.items()
        ]

        if not transform_args:
            raise ValueError("At least one input is required for transformation")

        return _transform_helper(self._state, fn_spec, transform_args)

    def declare(self, spec: op.DeclarationSpec) -> None:
        """
        Add a declaration to the flow.
        """
        self._state.engine_flow_builder.declare(dump_engine_object(spec))


@dataclass
class FlowLiveUpdaterOptions:
    """
    Options for live updating a flow.
    """

    live_mode: bool = True
    print_stats: bool = False


class FlowLiveUpdater:
    """
    A live updater for a flow.
    """

    _flow: Flow
    _options: FlowLiveUpdaterOptions
    _engine_live_updater: _engine.FlowLiveUpdater | None = None

    def __init__(self, fl: Flow, options: FlowLiveUpdaterOptions | None = None):
        self._flow = fl
        self._options = options or FlowLiveUpdaterOptions()

    def __enter__(self) -> FlowLiveUpdater:
        self.start()
        return self

    def __exit__(self, exc_type: Any, exc_value: Any, traceback: Any) -> None:
        self.abort()
        self.wait()

    async def __aenter__(self) -> FlowLiveUpdater:
        await self.start_async()
        return self

    async def __aexit__(self, exc_type: Any, exc_value: Any, traceback: Any) -> None:
        self.abort()
        await self.wait_async()

    def start(self) -> None:
        """
        Start the live updater.
        """
        execution_context.run(self.start_async())

    async def start_async(self) -> None:
        """
        Start the live updater.
        """
        self._engine_live_updater = await _engine.FlowLiveUpdater.create(
            await self._flow.internal_flow_async(), dump_engine_object(self._options)
        )

    def wait(self) -> None:
        """
        Wait for the live updater to finish.
        """
        execution_context.run(self.wait_async())

    async def wait_async(self) -> None:
        """
        Wait for the live updater to finish. Async version.
        """
        await self._get_engine_live_updater().wait()

    def abort(self) -> None:
        """
        Abort the live updater.
        """
        self._get_engine_live_updater().abort()

    def update_stats(self) -> _engine.IndexUpdateInfo:
        """
        Get the index update info.
        """
        return self._get_engine_live_updater().index_update_info()

    def _get_engine_live_updater(self) -> _engine.FlowLiveUpdater:
        if self._engine_live_updater is None:
            raise RuntimeError("Live updater is not started")
        return self._engine_live_updater


@dataclass
class EvaluateAndDumpOptions:
    """
    Options for evaluating and dumping a flow.
    """

    output_dir: str
    use_cache: bool = True


class Flow:
    """
    A flow describes an indexing pipeline.
    """

    _name: str
    _full_name: str
    _lazy_engine_flow: Callable[[], _engine.Flow]

    def __init__(
        self, name: str, full_name: str, engine_flow_creator: Callable[[], _engine.Flow]
    ):
        self._name = name
        self._full_name = full_name
        engine_flow = None
        lock = Lock()

        def _lazy_engine_flow() -> _engine.Flow:
            nonlocal engine_flow, lock
            if engine_flow is None:
                with lock:
                    if engine_flow is None:
                        engine_flow = engine_flow_creator()
            return engine_flow

        self._lazy_engine_flow = _lazy_engine_flow

    def _render_spec(self, verbose: bool = False) -> Tree:
        """
        Render the flow spec as a styled rich Tree with hierarchical structure.
        """
        spec = self._get_spec(verbose=verbose)
        tree = Tree(f"Flow: {self.full_name}", style="cyan")

        def build_tree(label: str, lines: list[Any]) -> Tree:
            node = Tree(label=label if lines else label + " None", style="cyan")
            for line in lines:
                child_node = node.add(Text(line.content, style="yellow"))
                child_node.children = build_tree("", line.children).children
            return node

        for section, lines in spec.sections:
            section_node = build_tree(f"{section}:", lines)
            tree.children.append(section_node)
        return tree

    def _get_spec(self, verbose: bool = False) -> _engine.RenderedSpec:
        return self._lazy_engine_flow().get_spec(
            output_mode="verbose" if verbose else "concise"
        )

    def _get_schema(self) -> list[tuple[str, str, str]]:
        return cast(list[tuple[str, str, str]], self._lazy_engine_flow().get_schema())

    def __str__(self) -> str:
        return str(self._get_spec())

    def __repr__(self) -> str:
        return repr(self._lazy_engine_flow())

    @property
    def name(self) -> str:
        """
        Get the name of the flow.
        """
        return self._name

    @property
    def full_name(self) -> str:
        """
        Get the full name of the flow.
        """
        return self._full_name

    def update(self) -> _engine.IndexUpdateInfo:
        """
        Update the index defined by the flow.
        Once the function returns, the index is fresh up to the moment when the function is called.
        """
        return execution_context.run(self.update_async())

    async def update_async(self) -> _engine.IndexUpdateInfo:
        """
        Update the index defined by the flow.
        Once the function returns, the index is fresh up to the moment when the function is called.
        """
        async with FlowLiveUpdater(
            self, FlowLiveUpdaterOptions(live_mode=False)
        ) as updater:
            await updater.wait_async()
        return updater.update_stats()

    def evaluate_and_dump(
        self, options: EvaluateAndDumpOptions
    ) -> _engine.IndexUpdateInfo:
        """
        Evaluate the flow and dump flow outputs to files.
        """
        return self._lazy_engine_flow().evaluate_and_dump(dump_engine_object(options))

    def internal_flow(self) -> _engine.Flow:
        """
        Get the engine flow.
        """
        return self._lazy_engine_flow()

    async def internal_flow_async(self) -> _engine.Flow:
        """
        Get the engine flow. The async version.
        """
        return await asyncio.to_thread(self.internal_flow)

    def setup(self, report_to_stdout: bool = False) -> None:
        """
        Setup the flow.
        """
        execution_context.run(self.setup_async(report_to_stdout=report_to_stdout))

    async def setup_async(self, report_to_stdout: bool = False) -> None:
        """
        Setup the flow. The async version.
        """
        await make_setup_bundle([self]).describe_and_apply_async(
            report_to_stdout=report_to_stdout
        )

    def drop(self, report_to_stdout: bool = False) -> None:
        """
        Drop the flow.
        """
        execution_context.run(self.drop_async(report_to_stdout=report_to_stdout))

    async def drop_async(self, report_to_stdout: bool = False) -> None:
        """
        Drop the flow. The async version.
        """
        await make_drop_bundle([self]).describe_and_apply_async(
            report_to_stdout=report_to_stdout
        )


def _create_lazy_flow(
    name: str | None, fl_def: Callable[[FlowBuilder, DataScope], None]
) -> Flow:
    """
    Create a flow without really building it yet.
    The flow will be built the first time when it's really needed.
    """
    flow_name = _flow_name_builder.build_name(name, prefix="_flow_")
    flow_full_name = get_flow_full_name(flow_name)

    def _create_engine_flow() -> _engine.Flow:
        flow_builder_state = _FlowBuilderState(flow_full_name)
        root_scope = DataScope(
            flow_builder_state, flow_builder_state.engine_flow_builder.root_scope()
        )
        fl_def(FlowBuilder(flow_builder_state), root_scope)
        return flow_builder_state.engine_flow_builder.build_flow(
            execution_context.event_loop
        )

    return Flow(flow_name, flow_full_name, _create_engine_flow)


_flows_lock = Lock()
_flows: dict[str, Flow] = {}


def get_flow_full_name(name: str) -> str:
    """
    Get the full name of a flow.
    """
    return f"{setting.get_app_namespace(trailing_delimiter='.')}{name}"


def add_flow_def(name: str, fl_def: Callable[[FlowBuilder, DataScope], None]) -> Flow:
    """Add a flow definition to the cocoindex library."""
    if not all(c.isalnum() or c == "_" for c in name):
        raise ValueError(
            f"Flow name '{name}' contains invalid characters. Only alphanumeric characters and underscores are allowed."
        )
    with _flows_lock:
        if name in _flows:
            raise KeyError(f"Flow with name {name} already exists")
        fl = _flows[name] = _create_lazy_flow(name, fl_def)
    return fl


def flow_def(
    name: str | None = None,
) -> Callable[[Callable[[FlowBuilder, DataScope], None]], Flow]:
    """
    A decorator to wrap the flow definition.
    """
    return lambda fl_def: add_flow_def(name or fl_def.__name__, fl_def)


def flow_names() -> list[str]:
    """
    Get the names of all flows.
    """
    with _flows_lock:
        return list(_flows.keys())


def flows() -> dict[str, Flow]:
    """
    Get all flows.
    """
    with _flows_lock:
        return dict(_flows)


def flow_by_name(name: str) -> Flow:
    """
    Get a flow by name.
    """
    with _flows_lock:
        return _flows[name]


def ensure_all_flows_built() -> None:
    """
    Ensure all flows are built.
    """
    execution_context.run(ensure_all_flows_built_async())


async def ensure_all_flows_built_async() -> None:
    """
    Ensure all flows are built.
    """
    for fl in flows().values():
        await fl.internal_flow_async()


def update_all_flows(
    options: FlowLiveUpdaterOptions,
) -> dict[str, _engine.IndexUpdateInfo]:
    """
    Update all flows.
    """
    return cast(
        dict[str, _engine.IndexUpdateInfo],
        execution_context.run(update_all_flows_async(options)),
    )


async def update_all_flows_async(
    options: FlowLiveUpdaterOptions,
) -> dict[str, _engine.IndexUpdateInfo]:
    """
    Update all flows.
    """
    await ensure_all_flows_built_async()

    async def _update_flow(name: str, fl: Flow) -> tuple[str, _engine.IndexUpdateInfo]:
        async with FlowLiveUpdater(fl, options) as updater:
            await updater.wait_async()
            return (name, updater.update_stats())

    fls = flows()
    all_stats = await asyncio.gather(
        *(_update_flow(name, fl) for (name, fl) in fls.items())
    )
    return dict(all_stats)


def _get_data_slice_annotation_type(
    data_slice_type: type[DataSlice[T] | inspect._empty],
) -> type[T] | None:
    type_args = get_args(data_slice_type)
    if data_slice_type is inspect.Parameter.empty or data_slice_type is DataSlice:
        return None
    if get_origin(data_slice_type) != DataSlice or len(type_args) != 1:
        raise ValueError(f"Expect a DataSlice[T] type, but got {data_slice_type}")
    return cast(type[T] | None, type_args[0])


_transform_flow_name_builder = _NameBuilder()


class TransformFlowInfo(NamedTuple):
    engine_flow: _engine.TransientFlow
    result_decoder: Callable[[Any], T]


class TransformFlow(Generic[T]):
    """
    A transient transformation flow that transforms in-memory data.
    """

    _flow_fn: Callable[..., DataSlice[T]]
    _flow_name: str
    _flow_arg_types: list[Any]
    _param_names: list[str]

    _lazy_lock: asyncio.Lock
    _lazy_flow_info: TransformFlowInfo | None = None

    def __init__(
        self,
        flow_fn: Callable[..., DataSlice[T]],
        flow_arg_types: Sequence[Any],
        /,
        name: str | None = None,
    ):
        self._flow_fn = flow_fn
        self._flow_name = _transform_flow_name_builder.build_name(
            name, prefix="_transform_flow_"
        )
        self._flow_arg_types = list(flow_arg_types)
        self._lazy_lock = asyncio.Lock()

    def __call__(self, *args: Any, **kwargs: Any) -> DataSlice[T]:
        return self._flow_fn(*args, **kwargs)

    @property
    def _flow_info(self) -> TransformFlowInfo:
        if self._lazy_flow_info is not None:
            return self._lazy_flow_info
        return cast(TransformFlowInfo, execution_context.run(self._flow_info_async()))

    async def _flow_info_async(self) -> TransformFlowInfo:
        if self._lazy_flow_info is not None:
            return self._lazy_flow_info
        async with self._lazy_lock:
            if self._lazy_flow_info is None:
                self._lazy_flow_info = await self._build_flow_info_async()
            return self._lazy_flow_info

    async def _build_flow_info_async(self) -> TransformFlowInfo:
        flow_builder_state = _FlowBuilderState(self._flow_name)
        sig = inspect.signature(self._flow_fn)
        if len(sig.parameters) != len(self._flow_arg_types):
            raise ValueError(
                f"Number of parameters in the flow function ({len(sig.parameters)}) "
                f"does not match the number of argument types ({len(self._flow_arg_types)})"
            )

        kwargs: dict[str, DataSlice[T]] = {}
        for (param_name, param), param_type in zip(
            sig.parameters.items(), self._flow_arg_types
        ):
            if param.kind not in (
                inspect.Parameter.POSITIONAL_OR_KEYWORD,
                inspect.Parameter.KEYWORD_ONLY,
            ):
                raise ValueError(
                    f"Parameter `{param_name}` is not a parameter can be passed by name"
                )
            encoded_type = encode_enriched_type(param_type)
            if encoded_type is None:
                raise ValueError(f"Parameter `{param_name}` has no type annotation")
            engine_ds = flow_builder_state.engine_flow_builder.add_direct_input(
                param_name, encoded_type
            )
            kwargs[param_name] = DataSlice(
                _DataSliceState(flow_builder_state, engine_ds)
            )

        output = self._flow_fn(**kwargs)
        flow_builder_state.engine_flow_builder.set_direct_output(
            _data_slice_state(output).engine_data_slice
        )
        engine_flow = (
            await flow_builder_state.engine_flow_builder.build_transient_flow_async(
                execution_context.event_loop
            )
        )
        self._param_names = list(sig.parameters.keys())

        engine_return_type = (
            _data_slice_state(output).engine_data_slice.data_type().schema()
        )
        python_return_type: type[T] | None = _get_data_slice_annotation_type(
            sig.return_annotation
        )
        result_decoder = make_engine_value_decoder(
            [], engine_return_type["type"], python_return_type
        )

        return TransformFlowInfo(engine_flow, result_decoder)

    def __str__(self) -> str:
        return str(self._flow_info.engine_flow)

    def __repr__(self) -> str:
        return repr(self._flow_info.engine_flow)

    def internal_flow(self) -> _engine.TransientFlow:
        """
        Get the internal flow.
        """
        return self._flow_info.engine_flow

    def eval(self, *args: Any, **kwargs: Any) -> T:
        """
        Evaluate the transform flow.
        """
        return cast(T, execution_context.run(self.eval_async(*args, **kwargs)))

    async def eval_async(self, *args: Any, **kwargs: Any) -> T:
        """
        Evaluate the transform flow.
        """
        flow_info = await self._flow_info_async()
        params = []
        for i, arg in enumerate(self._param_names):
            if i < len(args):
                params.append(encode_engine_value(args[i]))
            elif arg in kwargs:
                params.append(encode_engine_value(kwargs[arg]))
            else:
                raise ValueError(f"Parameter {arg} is not provided")
        engine_result = await flow_info.engine_flow.evaluate_async(params)
        return flow_info.result_decoder(engine_result)


def transform_flow() -> Callable[[Callable[..., DataSlice[T]]], TransformFlow[T]]:
    """
    A decorator to wrap the transform function.
    """

    def _transform_flow_wrapper(fn: Callable[..., DataSlice[T]]) -> TransformFlow[T]:
        sig = inspect.signature(fn)
        arg_types = []
        for param_name, param in sig.parameters.items():
            if param.kind not in (
                inspect.Parameter.POSITIONAL_OR_KEYWORD,
                inspect.Parameter.KEYWORD_ONLY,
            ):
                raise ValueError(
                    f"Parameter `{param_name}` is not a parameter can be passed by name"
                )
            value_type_annotation: type[T] | None = _get_data_slice_annotation_type(
                param.annotation
            )
            if value_type_annotation is None:
                raise ValueError(
                    f"Parameter `{param_name}` for {fn} has no value type annotation. "
                    "Please use `cocoindex.DataSlice[T]` where T is the type of the value."
                )
            arg_types.append(value_type_annotation)

        _transform_flow = TransformFlow(fn, arg_types)
        functools.update_wrapper(_transform_flow, fn)
        return _transform_flow

    return _transform_flow_wrapper


def make_setup_bundle(flow_iter: Iterable[Flow]) -> SetupChangeBundle:
    """
    Make a bundle to setup flows with the given names.
    """
    full_names = []
    for fl in flow_iter:
        fl.internal_flow()
        full_names.append(fl.full_name)
    return SetupChangeBundle(_engine.make_setup_bundle(full_names))


def make_drop_bundle(flow_iter: Iterable[Flow]) -> SetupChangeBundle:
    """
    Make a bundle to drop flows with the given names.
    """
    full_names = []
    for fl in flow_iter:
        fl.internal_flow()
        full_names.append(fl.full_name)
    return SetupChangeBundle(_engine.make_drop_bundle(full_names))


def setup_all_flows(report_to_stdout: bool = False) -> None:
    """
    Setup all flows registered in the current process.
    """
    with _flows_lock:
        flow_list = list(_flows.values())
    make_setup_bundle(flow_list).describe_and_apply(report_to_stdout=report_to_stdout)


def drop_all_flows(report_to_stdout: bool = False) -> None:
    """
    Drop all flows registered in the current process.
    """
    with _flows_lock:
        flow_list = list(_flows.values())
    make_drop_bundle(flow_list).describe_and_apply(report_to_stdout=report_to_stdout)<|MERGE_RESOLUTION|>--- conflicted
+++ resolved
@@ -7,14 +7,12 @@
 import asyncio
 import datetime
 import functools
-<<<<<<< HEAD
 import inspect
 import re
+
 from dataclasses import dataclass
 from enum import Enum
 from threading import Lock
-=======
->>>>>>> 0294f465
 from typing import (
     Any,
     Callable,
@@ -25,12 +23,7 @@
     cast,
     get_args,
     get_origin,
-<<<<<<< HEAD
-=======
-    NamedTuple,
-    cast,
     Iterable,
->>>>>>> 0294f465
 )
 
 from rich.text import Text
@@ -43,12 +36,8 @@
 from .convert import dump_engine_object, encode_engine_value, make_engine_value_decoder
 from .op import FunctionSpec
 from .runtime import execution_context
-<<<<<<< HEAD
-from .setup import make_drop_bundle, make_setup_bundle
+from .setup import SetupChangeBundle
 from .typing import encode_enriched_type
-=======
-from .setup import SetupChangeBundle
->>>>>>> 0294f465
 
 
 class _NameBuilder:
