--- conflicted
+++ resolved
@@ -96,20 +96,12 @@
     """
 
     kind: str
-<<<<<<< HEAD
-    vector_info: VectorInfo | None          # For Vector
-    elem_type: ElementType | None           # For Vector, and Table
-    union_variant_types: list[type] | None  # For Union
-
-    key_type: type | None                   # For element of KTable
-    struct_type: type | None                # For Struct, a dataclass or namedtuple
-=======
     vector_info: VectorInfo | None  # For Vector
     elem_type: ElementType | None  # For Vector and Table
+    union_variant_types: list[type] | None  # For Union
 
     key_type: type | None  # For element of KTable
     struct_type: type | None  # For Struct, a dataclass or namedtuple
->>>>>>> 5305e4c4
 
     attrs: dict[str, Any] | None
     nullable: bool = False
@@ -133,8 +125,6 @@
         if base_type is Annotated:
             annotations = t.__metadata__
             t = t.__origin__
-<<<<<<< HEAD
-=======
         elif base_type is types.UnionType:
             possible_types = typing.get_args(t)
             non_none_types = [
@@ -147,7 +137,6 @@
             t = non_none_types[0]
             if len(possible_types) > 1:
                 nullable = True
->>>>>>> 5305e4c4
         else:
             break
 
@@ -195,7 +184,6 @@
     elif base_type is collections.abc.Mapping or base_type is dict:
         args = typing.get_args(t)
         elem_type = (args[0], args[1])
-<<<<<<< HEAD
         kind = 'KTable'
     elif base_type is types.UnionType:
         possible_types = typing.get_args(t)
@@ -213,9 +201,6 @@
 
         kind = 'Union'
         union_variant_types = non_none_types
-=======
-        kind = "KTable"
->>>>>>> 5305e4c4
     elif kind is None:
         if t is bytes:
             kind = "Bytes"
