--- conflicted
+++ resolved
@@ -6,9 +6,6 @@
 import dataclasses
 import inspect
 from enum import Enum
-<<<<<<< HEAD
-from typing import Annotated, Any, Awaitable, Callable, Protocol, dataclass_transform
-=======
 from typing import (
     Any,
     Awaitable,
@@ -18,7 +15,6 @@
     Annotated,
     get_args,
 )
->>>>>>> 7e6a6f4f
 
 from . import _engine  # type: ignore
 from .convert import (
