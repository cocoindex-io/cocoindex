import click
import datetime
import sys
import importlib.util
import os
import atexit
import types

from dotenv import load_dotenv
from rich.console import Console
from rich.table import Table

from . import flow, lib, setting, query
from .setup import sync_setup, drop_setup, flow_names_with_setup, apply_setup_changes

# Create ServerSettings lazily upon first call, as environment variables may be loaded from files, etc.
COCOINDEX_HOST = 'https://cocoindex.io'

def _parse_app_flow_specifier(specifier: str) -> tuple[str, str | None]:
    """Parses 'module_or_path[:flow_name]' into (module_or_path, flow_name | None)."""
    parts = specifier.split(":", 1)  # Split only on the first colon
    app_ref = parts[0]

    if not app_ref:
        raise click.BadParameter(
            f"Application module/path part is missing or invalid in specifier: '{specifier}'. "
            "Expected format like 'myapp.py' or 'myapp:MyFlow'.",
            param_hint="APP_SPECIFIER"
        )

    if len(parts) == 1:
        return app_ref, None

    flow_ref_part = parts[1]

    if not flow_ref_part: # Handles empty string after colon
        return app_ref, None

    if not flow_ref_part.isidentifier():
        raise click.BadParameter(
            f"Invalid format for flow name part ('{flow_ref_part}') in specifier '{specifier}'. "
            "If a colon separates the application from the flow name, the flow name should typically be "
            "a valid identifier (e.g., alphanumeric with underscores, not starting with a number).",
            param_hint="APP_SPECIFIER"
        )
    return app_ref, flow_ref_part

def _get_app_ref_from_specifier(
    specifier: str,
) -> str:
    """
    Parses the APP_TARGET to get the application reference (path or module).
    Issues a warning if a flow name component is also provided in it.
    """
    app_ref, flow_ref = _parse_app_flow_specifier(specifier)

    if flow_ref is not None:
        click.echo(
            click.style(
                f"Ignoring flow name '{flow_ref}' in '{specifier}': "
                f"this command operates on the entire app/module '{app_ref}'.",
                fg='yellow'
            ),
            err=True
        )
    return app_ref

def _load_user_app(app_target: str) -> types.ModuleType:
    """
    Loads the user's application, which can be a file path or an installed module name.
    Exits on failure.
    """
    if not app_target:
        raise click.ClickException("Application target not provided.")

    looks_like_path = os.sep in app_target or app_target.lower().endswith(".py")

    if looks_like_path:
        if not os.path.isfile(app_target):
            raise click.ClickException(f"Application file path not found: {app_target}")
        app_path = os.path.abspath(app_target)
        app_dir = os.path.dirname(app_path)
        module_name = os.path.splitext(os.path.basename(app_path))[0]
        
        if app_dir not in sys.path:
            sys.path.insert(0, app_dir)
        try:
            spec = importlib.util.spec_from_file_location(module_name, app_path)
            if spec is None:
                raise ImportError(f"Could not create spec for file: {app_path}")
            module = importlib.util.module_from_spec(spec)
            sys.modules[spec.name] = module 
            spec.loader.exec_module(module)
            return module
        except (ImportError, FileNotFoundError, PermissionError) as e:
            raise click.ClickException(f"Failed importing file '{app_path}': {e}")
        finally:
            if app_dir in sys.path and sys.path[0] == app_dir:
                sys.path.pop(0)

    # Try as module
    try:
        return importlib.import_module(app_target)
    except ImportError as e:
        raise click.ClickException(f"Failed to load module '{app_target}': {e}")
    except Exception as e:
        raise click.ClickException(f"Unexpected error importing module '{app_target}': {e}")

@click.group()
@click.version_option(package_name="cocoindex", message="%(prog)s version %(version)s")
@click.option(
    "--env-file",
    type=click.Path(exists=True, file_okay=True, dir_okay=False, readable=True, resolve_path=True),
    help="Path to a .env file to load environment variables from. "
         "If not provided, attempts to load '.env' from the current directory.",
    default=None,
    show_default=False
)
def cli(env_file: str | None):
    """
    CLI for Cocoindex.
    """
    loaded_env_path = None
    dotenv_path = env_file or os.path.join(os.getcwd(), ".env")

    if load_dotenv(dotenv_path=dotenv_path, override=True):
        loaded_env_path = os.path.abspath(dotenv_path)
        click.echo(f"Loaded environment variables from: {loaded_env_path}", err=True)

    try:
        settings = setting.Settings.from_env()
        lib.init(settings)
        atexit.register(lib.stop)
    except Exception as e:
        raise click.ClickException(f"Failed to initialize CocoIndex library: {e}")

@cli.command()
<<<<<<< HEAD
@click.argument("app_target", type=str, required=False)
def ls(app_target: str | None):
=======
@click.option(
    "-a", "--all", "show_all", is_flag=True, show_default=True, default=False,
    help="Also show all flows with persisted setup under the current app namespace, even if not defined in the current process.")
def ls(show_all: bool):
>>>>>>> 482750b3
    """
    List all flows.

    If APP_TARGET (path/to/app.py or a module) is provided, lists flows
    defined in the app and their backend setup status.

    If APP_TARGET is omitted, lists all flows that have a persisted
    setup in the backend.
    """
    if app_target:
        app_ref = _get_app_ref_from_specifier(app_target)
        _load_user_app(app_ref)

        current_flow_names = set(flow.flow_names())
        persisted_flow_names = set(flow_names_with_setup())

        if not current_flow_names:
            click.echo(f"No flows are defined in '{app_ref}'.")
            return

        has_missing = False
        for name in sorted(current_flow_names):
            if name in persisted_flow_names:
                click.echo(name)
            else:
                click.echo(f"{name} [+]")
                has_missing = True

        if has_missing:
            click.echo('')
            click.echo('Notes:')
            click.echo('  [+]: Flows present in the current process, but missing setup.')

    else:
        persisted_flow_names = sorted(flow_names_with_setup())

        if not persisted_flow_names:
            click.echo("No persisted flow setups found in the backend.")
            return

        for name in persisted_flow_names:
            click.echo(name)

@cli.command()
@click.argument("app_flow_specifier", type=str)
@click.option("--color/--no-color", default=True, help="Enable or disable colored output.")
@click.option("--verbose", is_flag=True, help="Show verbose output with full details.")
def show(app_flow_specifier: str, color: bool, verbose: bool):
    """
    Show the flow spec and schema.

    APP_FLOW_SPECIFIER: Specifies the application and optionally the target flow.
    Can be one of the following formats:\n
      - path/to/your_app.py\n
      - an_installed.module_name\n
      - path/to/your_app.py:SpecificFlowName\n
      - an_installed.module_name:SpecificFlowName

    :SpecificFlowName can be omitted only if the application defines a single flow.
    """
    app_ref, flow_ref = _parse_app_flow_specifier(app_flow_specifier)
    _load_user_app(app_ref)

    fl = _flow_by_name(flow_ref)
    console = Console(no_color=not color)
    console.print(fl._render_spec(verbose=verbose))
    console.print()
    table = Table(
<<<<<<< HEAD
        title=f"Schema for Flow: {fl.name}",
        title_style="cyan",
=======
        title=f"Schema for Flow: {flow.full_name}",
        show_header=True,
>>>>>>> 482750b3
        header_style="bold magenta"
    )
    table.add_column("Field", style="cyan")
    table.add_column("Type", style="green")
    table.add_column("Attributes", style="yellow")
    for field_name, field_type, attr_str in fl._get_schema():
        table.add_row(field_name, field_type, attr_str)
    console.print(table)

@cli.command()
@click.argument("app_target", type=str)
def setup(app_target: str):
    """
    Check and apply backend setup changes for flows, including the internal and target storage
    (to export).

    APP_TARGET: path/to/app.py or installed_module.
    """
    app_ref = _get_app_ref_from_specifier(app_target)
    _load_user_app(app_ref)

    setup_status = sync_setup()
    click.echo(setup_status)
    if setup_status.is_up_to_date():
        click.echo("No changes need to be pushed.")
        return
    if not click.confirm(
        "Changes need to be pushed. Continue? [yes/N]", default=False, show_default=False):
        return
    apply_setup_changes(setup_status)

@cli.command("drop")
@click.argument("app_target", type=str, required=False)
@click.argument("flow_name", type=str, nargs=-1)
@click.option(
    "-a", "--all", "drop_all", is_flag=True, show_default=True, default=False,
    help="Drop the backend setup for all flows with persisted setup, "
         "even if not defined in the current process."
         "If used, APP_TARGET and any listed flow names are ignored.")
def drop(app_target: str | None, flow_name: tuple[str, ...], drop_all: bool):
    """
    Drop the backend setup for flows.

    Modes of operation:\n
    1. Drop ALL persisted setups: `cocoindex drop --all`\n
    2. Drop all flows defined in an app: `cocoindex drop <APP_TARGET>`\n
    3. Drop specific named flows: `cocoindex drop <APP_TARGET> [FLOW_NAME...]`
    """
    app_ref = None
    flow_names = []

    if drop_all:
        if app_target or flow_name:
            click.echo("Warning: When --all is used, APP_TARGET and any individual flow names are ignored.", err=True)
        flow_names = flow_names_with_setup()
<<<<<<< HEAD
    elif app_target:
        app_ref = _get_app_ref_from_specifier(app_target)
        _load_user_app(app_ref)
        if flow_name:
            flow_names = list(flow_name)
            click.echo(f"Preparing to drop specified flows: {', '.join(flow_names)} (in '{app_ref}').", err=True)
        else:
            flow_names = [fl.name for fl in flow.flows()]
            if not flow_names:
                click.echo(f"No flows found defined in '{app_ref}' to drop.")
                return
            click.echo(f"Preparing to drop all flows defined in '{app_ref}': {', '.join(flow_names)}.", err=True)
=======
    elif len(flow_name) == 0:
        flow_names = flow.flow_names()
>>>>>>> 482750b3
    else:
        raise click.UsageError(
            "Missing arguments. You must either provide an APP_TARGET (to target app-specific flows) "
            "or use the --all flag."
        )

    if not flow_names:
        click.echo("No flows identified for the drop operation.")
        return

    setup_status = drop_setup(flow_names)
    click.echo(setup_status)
    if setup_status.is_up_to_date():
        click.echo("No flows need to be dropped.")
        return
    if not click.confirm(
        f"\nThis will apply changes to drop setup for: {', '.join(flow_names)}. Continue? [yes/N]",
        default=False, show_default=False):
        click.echo("Drop operation aborted by user.")
        return
    apply_setup_changes(setup_status)

@cli.command()
@click.argument("app_flow_specifier", type=str)
@click.option(
    "-L", "--live", is_flag=True, show_default=True, default=False,
    help="Continuously watch changes from data sources and apply to the target index.")
@click.option(
    "-q", "--quiet", is_flag=True, show_default=True, default=False,
    help="Avoid printing anything to the standard output, e.g. statistics.")
def update(app_flow_specifier: str, live: bool, quiet: bool):
    """
    Update the index to reflect the latest data from data sources.

    APP_FLOW_SPECIFIER: path/to/app.py, module, path/to/app.py:FlowName, or module:FlowName.
    If :FlowName is omitted, updates all flows.
    """
    app_ref, flow_ref = _parse_app_flow_specifier(app_flow_specifier)
    _load_user_app(app_ref)

    options = flow.FlowLiveUpdaterOptions(live_mode=live, print_stats=not quiet)
    if flow_ref is None:
        return flow.update_all_flows(options)
    else:
        with flow.FlowLiveUpdater(_flow_by_name(flow_ref), options) as updater:
            updater.wait()
            return updater.update_stats()

@cli.command()
@click.argument("app_flow_specifier", type=str)
@click.option(
    "-o", "--output-dir", type=str, required=False,
    help="The directory to dump the output to.")
@click.option(
    "--cache/--no-cache", is_flag=True, show_default=True, default=True,
    help="Use already-cached intermediate data if available.")
def evaluate(app_flow_specifier: str, output_dir: str | None, cache: bool = True):
    """
    Evaluate the flow and dump flow outputs to files.

    Instead of updating the index, it dumps what should be indexed to files.
    Mainly used for evaluation purpose.

    APP_FLOW_SPECIFIER: Specifies the application and optionally the target flow.
    Can be one of the following formats:\n
      - path/to/your_app.py\n
      - an_installed.module_name\n
      - path/to/your_app.py:SpecificFlowName\n
      - an_installed.module_name:SpecificFlowName

    :SpecificFlowName can be omitted only if the application defines a single flow.
    """
    app_ref, flow_ref = _parse_app_flow_specifier(app_flow_specifier)
    _load_user_app(app_ref)

    fl = _flow_by_name(flow_ref)
    if output_dir is None:
        output_dir = f"eval_{setting.get_app_namespace(trailing_delimiter='_')}{flow_name}_{datetime.datetime.now().strftime('%y%m%d_%H%M%S')}"
    options = flow.EvaluateAndDumpOptions(output_dir=output_dir, use_cache=cache)
    fl.evaluate_and_dump(options)

@cli.command()
@click.argument("app_target", type=str)
@click.option(
    "-a", "--address", type=str,
    help="The address to bind the server to, in the format of IP:PORT. "
         "If unspecified, the address specified in COCOINDEX_SERVER_ADDRESS will be used.")
@click.option(
    "-c", "--cors-origin", type=str,
    help="The origins of the clients (e.g. CocoInsight UI) to allow CORS from. "
         "Multiple origins can be specified as a comma-separated list. "
         "e.g. `https://cocoindex.io,http://localhost:3000`. "
         "Origins specified in COCOINDEX_SERVER_CORS_ORIGINS will also be included.")
@click.option(
    "-ci", "--cors-cocoindex", is_flag=True, show_default=True, default=False,
    help=f"Allow {COCOINDEX_HOST} to access the server.")
@click.option(
    "-cl", "--cors-local", type=int,
    help="Allow http://localhost:<port> to access the server.")
@click.option(
    "-L", "--live-update", is_flag=True, show_default=True, default=False,
    help="Continuously watch changes from data sources and apply to the target index.")
@click.option(
    "-q", "--quiet", is_flag=True, show_default=True, default=False,
    help="Avoid printing anything to the standard output, e.g. statistics.")
def server(app_target: str, address: str | None, live_update: bool, quiet: bool,
           cors_origin: str | None, cors_cocoindex: bool, cors_local: int | None):
    """
    Start a HTTP server providing REST APIs.

    It will allow tools like CocoInsight to access the server.

    APP_TARGET: path/to/app.py or installed_module.
    """
    app_ref = _get_app_ref_from_specifier(app_target)
    _load_user_app(app_ref)

    server_settings = setting.ServerSettings.from_env()
    cors_origins: set[str] = set(server_settings.cors_origins or [])
    if cors_origin is not None:
        cors_origins.update(setting.ServerSettings.parse_cors_origins(cors_origin))
    if cors_cocoindex:
        cors_origins.add(COCOINDEX_HOST)
    if cors_local is not None:
        cors_origins.add(f"http://localhost:{cors_local}")
    server_settings.cors_origins = list(cors_origins)

    if address is not None:
        server_settings.address = address

    lib.start_server(server_settings)

    if COCOINDEX_HOST in cors_origins:
        click.echo(f"Open CocoInsight at: {COCOINDEX_HOST}/cocoinsight")

    if live_update:
        options = flow.FlowLiveUpdaterOptions(live_mode=True, print_stats=not quiet)
        flow.update_all_flows(options)
    input("Press Enter to stop...")


def _flow_name(name: str | None) -> str:
    names = flow.flow_names()
    available = ', '.join(sorted(names))
    if name is not None:
        if name not in names:
            raise click.BadParameter(f"Flow '{name}' not found.\nAvailable: {available if names else 'None'}")
        return name
    if len(names) == 0:
        raise click.UsageError("No flows available in the loaded application.")
    elif len(names) == 1:
        return names[0]
    else:
        raise click.UsageError(f"Multiple flows available, please specify which flow to target by appending :FlowName to the APP_TARGET.\nAvailable: {available}")

def _flow_by_name(name: str | None) -> flow.Flow:
    return flow.flow_by_name(_flow_name(name))

if __name__ == "__main__":
    cli()<|MERGE_RESOLUTION|>--- conflicted
+++ resolved
@@ -123,7 +123,7 @@
     loaded_env_path = None
     dotenv_path = env_file or os.path.join(os.getcwd(), ".env")
 
-    if load_dotenv(dotenv_path=dotenv_path, override=True):
+    if load_dotenv(dotenv_path=dotenv_path):
         loaded_env_path = os.path.abspath(dotenv_path)
         click.echo(f"Loaded environment variables from: {loaded_env_path}", err=True)
 
@@ -135,15 +135,8 @@
         raise click.ClickException(f"Failed to initialize CocoIndex library: {e}")
 
 @cli.command()
-<<<<<<< HEAD
 @click.argument("app_target", type=str, required=False)
 def ls(app_target: str | None):
-=======
-@click.option(
-    "-a", "--all", "show_all", is_flag=True, show_default=True, default=False,
-    help="Also show all flows with persisted setup under the current app namespace, even if not defined in the current process.")
-def ls(show_all: bool):
->>>>>>> 482750b3
     """
     List all flows.
 
@@ -196,10 +189,12 @@
     Show the flow spec and schema.
 
     APP_FLOW_SPECIFIER: Specifies the application and optionally the target flow.
-    Can be one of the following formats:\n
-      - path/to/your_app.py\n
-      - an_installed.module_name\n
-      - path/to/your_app.py:SpecificFlowName\n
+    Can be one of the following formats:
+
+    \b
+      - path/to/your_app.py
+      - an_installed.module_name
+      - path/to/your_app.py:SpecificFlowName
       - an_installed.module_name:SpecificFlowName
 
     :SpecificFlowName can be omitted only if the application defines a single flow.
@@ -212,13 +207,8 @@
     console.print(fl._render_spec(verbose=verbose))
     console.print()
     table = Table(
-<<<<<<< HEAD
         title=f"Schema for Flow: {fl.name}",
         title_style="cyan",
-=======
-        title=f"Schema for Flow: {flow.full_name}",
-        show_header=True,
->>>>>>> 482750b3
         header_style="bold magenta"
     )
     table.add_column("Field", style="cyan")
@@ -274,7 +264,6 @@
         if app_target or flow_name:
             click.echo("Warning: When --all is used, APP_TARGET and any individual flow names are ignored.", err=True)
         flow_names = flow_names_with_setup()
-<<<<<<< HEAD
     elif app_target:
         app_ref = _get_app_ref_from_specifier(app_target)
         _load_user_app(app_ref)
@@ -287,10 +276,6 @@
                 click.echo(f"No flows found defined in '{app_ref}' to drop.")
                 return
             click.echo(f"Preparing to drop all flows defined in '{app_ref}': {', '.join(flow_names)}.", err=True)
-=======
-    elif len(flow_name) == 0:
-        flow_names = flow.flow_names()
->>>>>>> 482750b3
     else:
         raise click.UsageError(
             "Missing arguments. You must either provide an APP_TARGET (to target app-specific flows) "
