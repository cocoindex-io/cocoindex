--- conflicted
+++ resolved
@@ -21,11 +21,7 @@
     """
     List all flows.
     """
-<<<<<<< HEAD
     current_flow_names = flow_names()
-=======
-    current_flow_names = flow.flow_names()
->>>>>>> cd193b75
     persisted_flow_names = flow_names_with_setup()
     remaining_persisted_flow_names = set(persisted_flow_names)
 
