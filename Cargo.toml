--- conflicted
+++ resolved
@@ -152,9 +152,6 @@
     "hmac_rust",
 ] }
 serde_path_to_error = "0.1.17"
-<<<<<<< HEAD
 redis = { version = "0.31.0", features = ["tokio-comp", "connection-manager"] }
-=======
 expect-test = "1.5.0"
-encoding_rs = "0.8.35"
->>>>>>> 1ad3f9e5
+encoding_rs = "0.8.35"