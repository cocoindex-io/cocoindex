--- conflicted
+++ resolved
@@ -87,9 +87,6 @@
 yup-oauth2 = "12.1.0"
 rustls = { version = "0.23.25" }
 http-body-util = "0.1.3"
-<<<<<<< HEAD
-qdrant-client = "1.13.0"
-=======
 yaml-rust2 = "0.10.0"
 urlencoding = "2.1.3"
->>>>>>> c3a7e50b
+qdrant-client = "1.13.0"
