[package]
name = "cocoindex"
# Version used for local development is always higher than others to take precedence.
# Will be overridden for specific release versions.
version = "999.0.0"
edition = "2021"

# See more keys and their definitions at https://doc.rust-lang.org/cargo/reference/manifest.html
[lib]
name = "cocoindex_engine"
crate-type = ["cdylib"]

[dependencies]
pyo3 = { version = "0.23.5" }
anyhow = { version = "1.0.97", features = ["std"] }
async-trait = "0.1.88"
axum = "0.7.9"
axum-extra = { version = "0.9.6", features = ["query"] }
base64 = "0.22.1"
chrono = "0.4.40"
config = "0.14.1"
const_format = "0.2.34"
futures = "0.3.31"
log = "0.4.26"
regex = "1.11.1"
serde = { version = "1.0.219", features = ["derive"] }
serde_json = "1.0.140"
sqlx = { version = "0.8.3", features = ["chrono", "postgres", "runtime-tokio", "uuid"] }
tokio = { version = "1.44.1", features = [
    "macros",
    "rt-multi-thread",
    "full",
    "tracing",
] }
tower = "0.5.2"
tower-http = { version = "0.6.2", features = ["cors", "trace"] }
indexmap = { version = "2.8.0", features = ["serde"] }
blake2 = "0.10.6"
pgvector = { version = "0.4.0", features = ["sqlx"] }
indenter = "0.3.3"
itertools = "0.14.0"
derivative = "2.2.0"
async-lock = "3.4.0"
hex = "0.4.3"
pythonize = "0.23.0"
schemars = "0.8.22"
console-subscriber = "0.4.1"
env_logger = "0.11.7"
reqwest = { version = "0.12.15", default-features = false, features = [
    "json",
    "rustls-tls",
] }
async-openai = "0.28.0"
tree-sitter = "0.25.3"
tree-sitter-language = "0.1.5"
# Per language tree-sitter parsers
tree-sitter-c = "0.23.4"
tree-sitter-cpp = "0.23.4"
tree-sitter-c-sharp = "0.23.1"
tree-sitter-css = "0.23.2"
tree-sitter-fortran = "0.5.1"
tree-sitter-go = "0.23.4"
tree-sitter-html = "0.23.2"
tree-sitter-java = "0.23.5"
tree-sitter-javascript = "0.23.1"
tree-sitter-json = "0.24.8"
tree-sitter-md = "0.3.2"
tree-sitter-pascal = "0.10.0"
tree-sitter-php = "0.23.11"
tree-sitter-python = "0.23.6"
tree-sitter-r = "1.1.0"
tree-sitter-ruby = "0.23.1"
tree-sitter-rust = "0.23.2"
tree-sitter-scala = "0.23.4"
tree-sitter-sequel = "0.3.8"
tree-sitter-swift = "0.7.0"
tree-sitter-toml-ng = "0.7.0"
tree-sitter-typescript = "0.23.2"
tree-sitter-xml = "0.7.0"
tree-sitter-yaml = "0.7.0"

globset = "0.4.16"
unicase = "2.8.1"
google-drive3 = "6.0.0"
hyper-util = "0.1.10"
hyper-rustls = { version = "0.27.5" }
yup-oauth2 = "12.1.0"
rustls = { version = "0.23.25" }
http-body-util = "0.1.3"
yaml-rust2 = "0.10.0"
urlencoding = "2.1.3"
<<<<<<< HEAD
qdrant-client = "1.13.0"
=======
uuid = { version = "1.16.0", features = ["serde", "v4", "v8"] }
>>>>>>> b09af0d7
<|MERGE_RESOLUTION|>--- conflicted
+++ resolved
@@ -89,8 +89,5 @@
 http-body-util = "0.1.3"
 yaml-rust2 = "0.10.0"
 urlencoding = "2.1.3"
-<<<<<<< HEAD
 qdrant-client = "1.13.0"
-=======
-uuid = { version = "1.16.0", features = ["serde", "v4", "v8"] }
->>>>>>> b09af0d7
+uuid = { version = "1.16.0", features = ["serde", "v4", "v8"] }